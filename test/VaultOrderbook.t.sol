--- conflicted
+++ resolved
@@ -57,12 +57,8 @@
         uint256[] memory tokenRatesRequested = new uint256[](1);
         tokenRatesRequested[0] = 1e18;
 
-<<<<<<< HEAD
-        uint256 orderId = orderbook.createLPOrder(address(targetVault), address(0), 100 * 1e18, block.timestamp + 1 days, tokensRequested, tokenRatesRequested);
-=======
         uint256 orderId =
             orderbook.createLPOrder(address(targetVault), address(fundingVault), 100 * 1e18, block.timestamp + 1 days, tokensRequested, tokenRatesRequested);
->>>>>>> b7d06629
         VaultOrderbook.LPOrder memory order =
             VaultOrderbook.LPOrder(orderId, address(targetVault), alice, address(0), block.timestamp + 1 days, tokensRequested, tokenRatesRequested);
 
@@ -302,14 +298,9 @@
         VaultOrderbook.LPOrder[] memory orders = new VaultOrderbook.LPOrder[](2);
         uint256[][] memory campaignIds = new uint256[][](0);
 
-<<<<<<< HEAD
-        uint256 order1Id = 
-            orderbook.createLPOrder(address(targetVault), address(0), 100 * 1e18, block.timestamp + 1 days, tokensRequested, tokenRatesRequested);
-        uint256 order2Id = 
-=======
+
         uint256 order1Id = orderbook.createLPOrder(address(targetVault), address(0), 100 * 1e18, block.timestamp + 1 days, tokensRequested, tokenRatesRequested);
         uint256 order2Id =
->>>>>>> b7d06629
             orderbook.createLPOrder(address(targetVault2), address(0), 100 * 1e18, block.timestamp + 1 days, tokensRequested, tokenRatesRequested);
 
         VaultOrderbook.LPOrder memory order1 =
@@ -424,15 +415,9 @@
         moreCampaignIds[2][0] = 2;
         VaultOrderbook.LPOrder[] memory orders = new VaultOrderbook.LPOrder[](3);
 
-<<<<<<< HEAD
-        uint256 order2Id = 
-            orderbook.createLPOrder(address(targetVault2), address(0), 100 * 1e18, block.timestamp + 1 days, tokensRequested, tokenRatesRequested);
-        uint256 order3Id = 
-=======
         uint256 order2Id =
             orderbook.createLPOrder(address(targetVault2), address(fundingVault), 100 * 1e18, block.timestamp + 1 days, tokensRequested, tokenRatesRequested);
         uint256 order3Id =
->>>>>>> b7d06629
             orderbook.createLPOrder(address(targetVault3), address(0), 100 * 1e18, block.timestamp + 1 days, tokensRequested, tokenRatesRequested);
 
         VaultOrderbook.LPOrder memory order2 =
