// SPDX-License-Identifier: AGPL-3.0-only
pragma solidity ^0.8.0;

import { MockERC20 } from "test/mocks/MockERC20.sol";
import { MockERC4626 } from "test/mocks/MockERC4626.sol";

import { ERC20 } from "lib/solmate/src/tokens/ERC20.sol";
import { ERC4626 } from "lib/solmate/src/tokens/ERC4626.sol";

import { ERC4626i } from "src/ERC4626i.sol";
import { ERC4626iFactory } from "src/ERC4626iFactory.sol";

import { FixedPointMathLib } from "lib/solmate/src/utils/FixedPointMathLib.sol";

import { PointsFactory } from "src/PointsFactory.sol";

import { Test, console } from "forge-std/Test.sol";

contract ERC4626iTest is Test {
<<<<<<< HEAD
  ERC20 token = ERC20(address(new MockERC20("Mock Token", "MOCK")));
  ERC4626 testVault = ERC4626(address(new MockERC4626(token)));
  ERC4626i testIncentivizedVault;
=======
    using FixedPointMathLib for *;

    ERC20 token = ERC20(address(new MockERC20("Mock Token", "MOCK")));
    ERC4626 testVault = ERC4626(address(new MockERC4626(token)));
    ERC4626i testIncentivizedVault;
>>>>>>> 117de4f9

  PointsFactory pointsFactory = new PointsFactory();

  ERC4626iFactory testFactory;

  uint256 constant WAD = 1e18;

<<<<<<< HEAD
  uint256 constant DEFAULT_REFERRAL_FEE = 0.025e18;
  uint256 constant DEFAULT_FRONTEND_FEE = 0.025e18;
  uint256 constant DEFAULT_PROTOCOL_FEE = 0.05e18;

  address constant DEFAULT_FEE_RECIPIENT = address(0xdead);

  address public constant REGULAR_USER = address(0xbeef);
  address public constant REFERRAL_USER = address(0x33f123);

  address constant DEFAULT_POINTS_FACTORY =address(0xFAC);

  function setUp() public {
      testFactory = new ERC4626iFactory(address(DEFAULT_FEE_RECIPIENT), DEFAULT_PROTOCOL_FEE, DEFAULT_FRONTEND_FEE, address(DEFAULT_POINTS_FACTORY));
  }

  function testConstructor(address initialFeeRecipient, uint256 initialProtocolFee, uint256 initialMinimumFrontendFee, address initialPointsFactory) public {
      ERC4626iFactory newTestFactory = new ERC4626iFactory(initialFeeRecipient, initialProtocolFee, initialMinimumFrontendFee, initialPointsFactory);

      assertEq(newTestFactory.protocolFeeRecipient(), initialFeeRecipient);
      assertEq(newTestFactory.protocolFee(), initialProtocolFee);
      assertEq(newTestFactory.minimumFrontendFee(), initialMinimumFrontendFee);
  }

  function testFactoryDeploysVault() public {
      ERC4626i iVault = testFactory.createIncentivizedVault(testVault, address(0x0), "Juan", DEFAULT_REFERRAL_FEE);

      uint32 size;
      assembly {
          size := extcodesize(iVault)
      }

      assertGt(size, 0);
      assertEq(iVault.frontendFee(), DEFAULT_REFERRAL_FEE);
      assertEq(iVault.VAULT.address, address(testVault));
      assertEq(iVault.ERC4626I_FACTORY.address, address(testFactory));
      assertEq(iVault.POINTS_FACTORY.address, DEFAULT_POINTS_FACTORY);
  }

  function testUpdateVault(uint256 newReferralFee, uint256 newProtocolFee, uint256 newFrontendFee) public {
      ERC4626i iVault = testFactory.createIncentivizedVault(testVault, address(0x0), "Juan", DEFAULT_REFERRAL_FEE);

      vm.startPrank(REGULAR_USER);
      vm.expectRevert("UNAUTHORIZED");
      iVault.setFrontendFee(DEFAULT_FRONTEND_FEE);

      vm.expectRevert("UNAUTHORIZED");
      iVault.addRewardsToken(address(token));

      vm.expectRevert("UNAUTHORIZED");
      iVault.extendRewardsInterval(address(0x1234), 1234, 10, DEFAULT_FEE_RECIPIENT);

      vm.expectRevert("UNAUTHORIZED");
      iVault.setRewardsInterval(address(0x1234), 1, 10, 1234);

      vm.stopPrank();

      vm.startPrank(iVault.owner());
      if(newFrontendFee < testFactory.minimumFrontendFee()){
          vm.expectRevert(ERC4626i.FrontendFeeBelowMinimum.selector);
          iVault.setFrontendFee(newFrontendFee);
      } else {
          iVault.setFrontendFee(newFrontendFee);
          assertEq(iVault.frontendFee(), newFrontendFee);
      }

      //todo -- add asserts to ensure this worked
      iVault.setRewardsInterval(address(0x1234), 1, 10, 12345);
      assertEq(iVault.rewards(0), address(token));

      iVault.addRewardsToken(address(token));
      assertEq(iVault.rewards(0), address(token));

      //todo -- add asserts to ensure this worked
      iVault.extendRewardsInterval(address(0x1234), 1234, 10, DEFAULT_FEE_RECIPIENT);
      assertEq(iVault.rewards(0), address(token));

      vm.stopPrank();

      vm.startPrank(REGULAR_USER);
      vm.expectRevert("UNAUTHORIZED");
      testFactory.updateProtocolFee(newProtocolFee);
      vm.expectRevert("UNAUTHORIZED");
      testFactory.updateMinimumReferralFee(newReferralFee);
      vm.stopPrank();

      //I don't think these apply anymore after rewrite
      // vm.expectRevert(ERC4626iFactory.VaultNotDeployed.selector);
      // testFactory.updateReferralFee(ERC4626(address(iVault)), newReferralFee);
      // vm.expectRevert(ERC4626iFactory.VaultNotDeployed.selector);
      // testFactory.updateProtocolFee(ERC4626(address(iVault)), newProtocolFee);

      if (newReferralFee > testFactory.MAX_MIN_REFERRAL_FEE()) {
          vm.expectRevert(ERC4626iFactory.ReferralFeeTooHigh.selector);
          testFactory.updateMinimumReferralFee(newReferralFee);
      } else {
          testFactory.updateMinimumReferralFee(newReferralFee);
          assertEq(testFactory.minimumFrontendFee(), newReferralFee);
      }

      if (newProtocolFee > testFactory.MAX_PROTOCOL_FEE()) {
          vm.expectRevert(ERC4626iFactory.ProtocolFeeTooHigh.selector);
          testFactory.updateProtocolFee(newProtocolFee);
      } else {
          testFactory.updateProtocolFee(newProtocolFee);
          assertEq(testFactory.protocolFee(), newProtocolFee);
      }
  }

   //Not applicable to rewrite, needs to major fixes
//    function testCanCreateRewardsCampaign(uint96 _incentiveAmount) public {
//        vm.assume(_incentiveAmount > 0);
//        uint256 incentiveAmount = uint256(_incentiveAmount);
//        ERC4626i iVault = testFactory.createIncentivizedVault(testVault);

//        MockERC20 testMockToken = new MockERC20("Reward Token", "REWARD");

//        testMockToken.mint(address(this), incentiveAmount);
//        testMockToken.approve(address(iVault), incentiveAmount);

//        uint256 startTime = block.timestamp;

//        uint256 initialTokenBalance = testMockToken.balanceOf(address(this));

//        uint256 campaignId = iVault.createRewardsCampaign(testMockToken, startTime, startTime + 100 days, incentiveAmount);
//        assertEq(testMockToken.balanceOf(address(this)), initialTokenBalance - incentiveAmount);

//        (uint32 start, uint32 end, uint96 rate,,,,) = iVault.campaignIdToData(campaignId);

//        assertEq(startTime, start);
//        assertEq(end, startTime + 100 days);

//        uint256 referralFeeAmount = incentiveAmount * uint256(iVault.referralFee()) / WAD;
//        uint256 protocolFeeAmount = incentiveAmount * uint256(iVault.protocolFee()) / WAD;

//        incentiveAmount -= referralFeeAmount;
//        incentiveAmount -= protocolFeeAmount;

//        assertEq(uint256(incentiveAmount) / (end - start), rate);
//    }

   //Not applicable to rewrite, needs to major fixes
//    function testOptIntoCampaign() public {
//        ERC4626i campaign = testFactory.createIncentivizedVault(testVault);
//        vm.startPrank(REGULAR_USER);

//        // Test opting into a campaign
//        campaign.optIntoCampaign(1, address(0));
//        assertEq(campaign.userSelectedCampaigns(REGULAR_USER, 0), 1);
//        assertEq(campaign.referralsPerUser(1, REGULAR_USER), address(0));

//        // Test opting into multiple campaigns
//        campaign.optIntoCampaign(2, REFERRAL_USER);
//        assertEq(campaign.userSelectedCampaigns(REGULAR_USER, 1), 2);
//        assertEq(campaign.referralsPerUser(2, REGULAR_USER), REFERRAL_USER);

//        // Test maximum campaigns limit
//        campaign.optIntoCampaign(3, address(0));
//        campaign.optIntoCampaign(4, address(0));
//        campaign.optIntoCampaign(5, address(0));

//        vm.expectRevert(ERC4626i.MaxCampaignsOptedInto.selector);
//        campaign.optIntoCampaign(6, address(0));

//        vm.stopPrank();
//    }

   //Not applicable to rewrite, needs to major fixes
//    function testOptOutOfLastCampaign() public {
//        ERC4626i iVault = testFactory.createIncentivizedVault(testVault);
//        vm.startPrank(REGULAR_USER);

//        // Setup: Opt into 5 campaigns
//        for (uint256 i = 1; i <= 5; i++) {
//            iVault.optIntoCampaign(i, REFERRAL_USER);
//        }

//        // Test opting out of the last campaign (index 4)
//        iVault.optOutOfCampaign(5, 4);
//        assertEq(iVault.userSelectedCampaigns(REGULAR_USER, 4), 0);

//        // Verify that other campaigns are still intact
//        for (uint256 i = 0; i < 4; i++) {
//            assertEq(iVault.userSelectedCampaigns(REGULAR_USER, i), i + 1);
//        }

//        vm.stopPrank();
//    }

   //Not applicable to rewrite, needs to major fixes
//    function testBasicRewardsCampaign(uint96 _incentiveAmount, uint112 depositAmount, uint16 _duration) public {
//        vm.assume(_incentiveAmount > 0.0001 ether);
//        vm.assume(depositAmount > 0.0001 ether);

//        uint256 duration;
//        uint256 incentiveAmount = uint256(_incentiveAmount);

//        if (_duration < 7 days) {
//            duration = 7 days + 1;
//        } else {
//            duration = uint256(_duration);
//        }

//        ERC4626i iVault = testFactory.createIncentivizedVault(testVault);

//        MockERC20 testMockToken = new MockERC20("Reward Token", "REWARD");
//        testMockToken.mint(address(this), incentiveAmount);
//        testMockToken.approve(address(iVault), incentiveAmount);

//        uint256 startTime = block.timestamp;

//        uint256 campaignId = iVault.createRewardsCampaign(testMockToken, startTime, startTime + duration, incentiveAmount);

//        vm.startPrank(REGULAR_USER);

//        MockERC20(address(token)).mint(REGULAR_USER, depositAmount);
//        token.approve(address(iVault), depositAmount);
//        iVault.deposit(depositAmount, REGULAR_USER);

//        iVault.optIntoCampaign(campaignId, REFERRAL_USER);

//        iVault.claim(campaignId, REGULAR_USER);

//        vm.warp(block.timestamp + startTime + duration);

//        uint256 claimed = iVault.claim(campaignId, REGULAR_USER);
//        assertEq(testMockToken.balanceOf(REGULAR_USER), claimed);
//        assertGt(claimed, 0);
//    }

   //Not applicable to rewrite, needs to major fixes
//    function createTestCampaign(uint256 incentiveAmount, uint256 depositAmount, uint256 duration) public returns (uint256 campaignId, ERC4626i iVault) {
//        iVault = testFactory.createIncentivizedVault(testVault);

//        MockERC20 testMockToken = new MockERC20("Reward Token", "REWARD");
//        testMockToken.mint(address(this), incentiveAmount);
//        testMockToken.approve(address(iVault), incentiveAmount);

//        uint256 startTime = block.timestamp;

//        campaignId = iVault.createRewardsCampaign(testMockToken, startTime, startTime + duration, incentiveAmount);

//        vm.startPrank(REGULAR_USER);

//        MockERC20(address(token)).mint(REGULAR_USER, depositAmount);
//        token.approve(address(iVault), depositAmount);
//        iVault.deposit(depositAmount, REGULAR_USER);

//        iVault.optIntoCampaign(campaignId, REFERRAL_USER);

//        vm.stopPrank();
//    }

   //Not applicable to rewrite, needs to major fixes
//    function testPoolUpdate(uint96 _incentiveAmount, uint112 depositAmount, uint16 _duration) public {
//        vm.assume(_incentiveAmount > 0.0001 ether);
//        vm.assume(depositAmount > 0.0001 ether);

//        uint256 duration;
//        uint256 incentiveAmount = uint256(_incentiveAmount);

//        if (_duration < 7 days) {
//            duration = 7 days + 1;
//        } else {
//            duration = uint256(_duration);
//        }

//        (uint256 campaignId, ERC4626i iVault) = createTestCampaign(incentiveAmount, depositAmount, duration);

//        (,,,,, uint256 accumulated, uint64 lastUpdated) = iVault.campaignIdToData(campaignId);

//        vm.warp(duration / 3);
//        iVault.updateRewardCampaign(campaignId);

//        (,,,,, uint256 newAcc, uint64 mostRecentUpdate) = iVault.campaignIdToData(campaignId);

//        assertGt(newAcc, accumulated);
//        assertGt(mostRecentUpdate, lastUpdated);
//    }

   //Not applicable to rewrite, needs to major fixes
//    function testRetroactiveOptIn(uint96 _incentiveAmount, uint112 depositAmount, uint16 _duration) public {
//        vm.assume(_incentiveAmount > 0.0001 ether);
//        vm.assume(depositAmount > 0.0001 ether);

//        uint256 duration;
//        uint256 incentiveAmount = uint256(_incentiveAmount);

//        if (_duration < 7 days) {
//            duration = 7 days + 1;
//        } else {
//            duration = uint256(_duration);
//        }

//        ERC4626i iVault = testFactory.createIncentivizedVault(testVault);

//        MockERC20 testMockToken = new MockERC20("Reward Token", "REWARD");
//        testMockToken.mint(address(this), incentiveAmount);
//        testMockToken.approve(address(iVault), incentiveAmount);

//        uint256 startTime = block.timestamp;

//        uint256 campaignId = iVault.createRewardsCampaign(testMockToken, startTime, startTime + duration, incentiveAmount);

//        vm.startPrank(REGULAR_USER);

//        MockERC20(address(token)).mint(REGULAR_USER, depositAmount);
//        token.approve(address(iVault), depositAmount);
//        iVault.deposit(depositAmount, REGULAR_USER);

//        vm.warp(duration / 2);
//        iVault.updateRewardCampaign(campaignId);

//        iVault.optIntoCampaign(campaignId, REFERRAL_USER);

//        (uint256 accumulated,,) = iVault.campaignToUserRewards(campaignId, REGULAR_USER);
//        iVault.updateUserRewards(campaignId, REGULAR_USER);
//        (uint256 newAccumulated,,) = iVault.campaignToUserRewards(campaignId, REGULAR_USER);

//        assertGt(newAccumulated, accumulated);
//    }
=======
    uint256 constant DEFAULT_REFERRAL_FEE = 0.025e18;
    uint256 constant DEFAULT_FRONTEND_FEE = 0.025e18;
    uint256 constant DEFAULT_PROTOCOL_FEE = 0.05e18;

    address constant DEFAULT_FEE_RECIPIENT = address(0xdead);

    address public constant REGULAR_USER = address(0xbeef);
    address public constant REFERRAL_USER = address(0x33f123);

    MockERC20 rewardToken1;
    MockERC20 rewardToken2;

    function setUp() public {
        testFactory = new ERC4626iFactory(DEFAULT_FEE_RECIPIENT, DEFAULT_PROTOCOL_FEE, DEFAULT_FRONTEND_FEE, address(pointsFactory));
        testIncentivizedVault = testFactory.createIncentivizedVault(testVault, address(this), "Incentivized Vault", DEFAULT_FRONTEND_FEE);

        rewardToken1 = new MockERC20("Reward Token 1", "RWD1");
        rewardToken2 = new MockERC20("Reward Token 2", "RWD2");

        vm.label(address(testIncentivizedVault), "IncentivizedVault");
        vm.label(address(rewardToken1), "RewardToken1");
        vm.label(address(rewardToken2), "RewardToken2");
        vm.label(REGULAR_USER, "RegularUser");
        vm.label(REFERRAL_USER, "ReferralUser");
    }

    function testDeployment() public {
        assertEq(address(testIncentivizedVault.VAULT()), address(testVault));
        assertEq(address(testIncentivizedVault.DEPOSIT_ASSET()), address(token));
        assertEq(testIncentivizedVault.owner(), address(this));
        assertEq(testIncentivizedVault.frontendFee(), DEFAULT_FRONTEND_FEE);
    }

    function testAddRewardToken(address newRewardToken) public {
        vm.assume(newRewardToken != address(0));
        testIncentivizedVault.addRewardsToken(newRewardToken);
        assertEq(testIncentivizedVault.rewards(0), newRewardToken);
    }

    function testAddRewardTokenUnauthorized(address unauthorized) public {
        vm.assume(unauthorized != address(this));
        vm.expectRevert("UNAUTHORIZED");
        vm.prank(unauthorized);
        testIncentivizedVault.addRewardsToken(address(rewardToken1));
    }

    function testAddRewardTokenMaxReached() public {
        for (uint256 i = 0; i < testIncentivizedVault.MAX_REWARDS(); i++) {
            testIncentivizedVault.addRewardsToken(address(new MockERC20("", "")));
        }
        
        address mockToken = address(new MockERC20("", ""));
        vm.expectRevert(ERC4626i.MaxRewardsReached.selector);
        testIncentivizedVault.addRewardsToken(mockToken);
    }

    function testSetFrontendFee(uint256 newFee) public {
        vm.assume(newFee >= testFactory.minimumFrontendFee() && newFee <= WAD);
        testIncentivizedVault.setFrontendFee(newFee);
        assertEq(testIncentivizedVault.frontendFee(), newFee);
    }

    function testSetFrontendFeeBelowMinimum(uint256 newFee) public {
        vm.assume(newFee < testFactory.minimumFrontendFee());
        vm.expectRevert(ERC4626i.FrontendFeeBelowMinimum.selector);
        testIncentivizedVault.setFrontendFee(newFee);
    }

    function testSetRewardsInterval(uint32 start, uint32 duration, uint256 totalRewards) public {
        vm.assume(duration >= testIncentivizedVault.MIN_CAMPAIGN_DURATION());
        vm.assume(duration <= type(uint32).max-start);//If this is not here, then 'end' variable will overflow
        vm.assume(totalRewards > 0 && totalRewards < type(uint96).max);
        
        uint32 end = start + duration;
        testIncentivizedVault.addRewardsToken(address(rewardToken1));

        rewardToken1.mint(address(this), totalRewards);
        rewardToken1.approve(address(testIncentivizedVault), totalRewards);
        testIncentivizedVault.setRewardsInterval(address(rewardToken1), start, end, totalRewards);
        (uint32 actualStart, uint32 actualEnd, uint96 actualRate) = testIncentivizedVault.rewardToInterval(address(rewardToken1));

        assertEq(actualStart, start);
        assertEq(actualEnd, end);
        assertEq(actualRate, totalRewards / duration);
    }

    function testExtendRewardsInterval(uint32 start, uint32 initialDuration, uint32 extension, uint256 initialRewards, uint256 additionalRewards) public {
        //If these three are not here, then 'intialEnd' or 'newEnd' variables will overflow
        vm.assume(start <= type(uint32).max-initialDuration);
        vm.assume(initialDuration <= type(uint32).max-extension);
        vm.assume(extension <= type(uint32).max-start);

        vm.assume(initialDuration >= testIncentivizedVault.MIN_CAMPAIGN_DURATION());
        vm.assume(extension > 0);
        vm.assume(initialRewards > 0 && initialRewards < type(uint96).max);
        vm.assume(additionalRewards > 0 && additionalRewards < type(uint96).max);

        uint32 initialEnd = start + initialDuration;
        uint32 newEnd = initialEnd + extension;

        testIncentivizedVault.addRewardsToken(address(rewardToken1));

        rewardToken1.mint(address(this), initialRewards + additionalRewards);
        rewardToken1.approve(address(testIncentivizedVault), initialRewards + additionalRewards);

        testIncentivizedVault.setRewardsInterval(address(rewardToken1), start, initialEnd, initialRewards);

        vm.warp(start + initialDuration / 2);  // Warp to middle of interval

        testIncentivizedVault.extendRewardsInterval(address(rewardToken1), additionalRewards, newEnd, address(this));

        (uint32 actualStart, uint32 actualEnd, uint96 actualRate) = testIncentivizedVault.rewardToInterval(address(rewardToken1));
        assertEq(actualStart, block.timestamp);
        assertEq(actualEnd, newEnd);
        
        uint256 remainingInitialRewards = (initialRewards / initialDuration) * (initialEnd - block.timestamp);
        uint256 expectedRate = (remainingInitialRewards + additionalRewards) / (newEnd - block.timestamp);
        assertEq(actualRate, expectedRate);
    }

    function testDeposit(uint256 amount) public {
        vm.assume(amount > 0 && amount <= type(uint96).max);
        MockERC20(address(token)).mint(REGULAR_USER, amount);

        vm.startPrank(REGULAR_USER);
        token.approve(address(testIncentivizedVault), amount);
        uint256 shares = testIncentivizedVault.deposit(amount, REGULAR_USER);
        vm.stopPrank();

        assertEq(testIncentivizedVault.balanceOf(REGULAR_USER), shares);
        assertEq(testIncentivizedVault.totalAssets(), amount);
    }

    function testWithdraw(uint256 depositAmount, uint256 withdrawAmount) public {
        vm.assume(depositAmount > 0 && depositAmount <= type(uint96).max);
        vm.assume(withdrawAmount > 0 && withdrawAmount <= depositAmount);

        MockERC20(address(token)).mint(REGULAR_USER, depositAmount);

        vm.startPrank(REGULAR_USER);
        token.approve(address(testIncentivizedVault), depositAmount);
        testIncentivizedVault.deposit(depositAmount, REGULAR_USER);

        uint256 sharesBurned = testIncentivizedVault.withdraw(withdrawAmount, REGULAR_USER, REGULAR_USER);
        vm.stopPrank();

        assertEq(token.balanceOf(REGULAR_USER), withdrawAmount);
        assertEq(testIncentivizedVault.totalAssets(), depositAmount - withdrawAmount);
    }

    function testRewardsAccrual(uint256 depositAmount, uint32 timeElapsed) public {
        vm.assume(depositAmount > 0 && depositAmount <= type(uint96).max);
        vm.assume(timeElapsed > 0 && timeElapsed <= 365 days);

        uint256 rewardAmount = 1000 * WAD;
        uint32 start = uint32(block.timestamp);
        uint32 duration = 30 days;

        testIncentivizedVault.addRewardsToken(address(rewardToken1));
        rewardToken1.mint(address(this), rewardAmount);
        rewardToken1.approve(address(testIncentivizedVault), rewardAmount);
        testIncentivizedVault.setRewardsInterval(address(rewardToken1), start, start + duration, rewardAmount);

        MockERC20(address(token)).mint(REGULAR_USER, depositAmount);

        vm.startPrank(REGULAR_USER);
        token.approve(address(testIncentivizedVault), depositAmount);
        testIncentivizedVault.deposit(depositAmount, REGULAR_USER);
        vm.stopPrank();

        vm.warp(start + timeElapsed);

        uint256 expectedRewards = (rewardAmount * timeElapsed) / duration;
        uint256 actualRewards = testIncentivizedVault.currentUserRewards(address(rewardToken1), REGULAR_USER);

        assertApproxEqRel(actualRewards, expectedRewards, 1e15); // Allow 0.1% deviation
    }

    function testClaim(uint96 _depositAmount, uint32 timeElapsed) public {
        uint256 depositAmount = _depositAmount;
        
        vm.assume(depositAmount > 1e6);
        vm.assume(depositAmount <= type(uint96).max);
        vm.assume(timeElapsed > 1e6);
        vm.assume(timeElapsed <= 30 days);

        uint256 rewardAmount = 1000 * WAD;
        uint32 start = uint32(block.timestamp);
        uint32 duration = 30 days;

        testIncentivizedVault.addRewardsToken(address(rewardToken1));
        rewardToken1.mint(address(this), rewardAmount);
        rewardToken1.approve(address(testIncentivizedVault), rewardAmount);
        testIncentivizedVault.setRewardsInterval(address(rewardToken1), start, start + duration, rewardAmount);

        uint256 frontendFee = rewardAmount.mulWadDown(testIncentivizedVault.frontendFee());
        uint256 protocolFee = rewardAmount.mulWadDown(testFactory.protocolFee());

        rewardAmount -= frontendFee + protocolFee;

        MockERC20(address(token)).mint(REGULAR_USER, depositAmount);

        vm.startPrank(REGULAR_USER);
        token.approve(address(testIncentivizedVault), depositAmount);
        uint256 shares = testIncentivizedVault.deposit(depositAmount, REGULAR_USER);
        vm.warp(timeElapsed);

        uint256 expectedRewards = (rewardAmount / duration) * (shares / testIncentivizedVault.totalSupply()) * timeElapsed;
        (, , uint256 rate) = testIncentivizedVault.rewardToInterval(address(rewardToken1));
        
        console.log("Calculated Rate", rewardAmount / duration);
        console.log("Current Rate", rate);
        
        console.log(expectedRewards);

        testIncentivizedVault.claim(REGULAR_USER);
        vm.stopPrank();

        assertApproxEqRel(rewardToken1.balanceOf(REGULAR_USER), expectedRewards, 2e15); // Allow 0.2% deviation
    }

    function testMultipleRewardTokens(uint256 depositAmount, uint32 timeElapsed) public {
        vm.assume(depositAmount > 0 && depositAmount <= type(uint96).max);
        vm.assume(timeElapsed > 1e6 && timeElapsed <= 30 days);

        uint256 rewardAmount1 = 1000 * WAD;
        uint256 rewardAmount2 = 500 * WAD;
        uint32 start = uint32(block.timestamp);
        uint32 duration = 30 days;

        testIncentivizedVault.addRewardsToken(address(rewardToken1));
        testIncentivizedVault.addRewardsToken(address(rewardToken2));

        rewardToken1.mint(address(this), rewardAmount1);
        rewardToken2.mint(address(this), rewardAmount2);
        rewardToken1.approve(address(testIncentivizedVault), rewardAmount1);
        rewardToken2.approve(address(testIncentivizedVault), rewardAmount2);

        testIncentivizedVault.setRewardsInterval(address(rewardToken1), start, start + duration, rewardAmount1);
        testIncentivizedVault.setRewardsInterval(address(rewardToken2), start, start + duration, rewardAmount2);
        
        uint256 frontendFee = rewardAmount1.mulWadDown(testIncentivizedVault.frontendFee());
        uint256 protocolFee = rewardAmount1.mulWadDown(testFactory.protocolFee());
        rewardAmount1 -= frontendFee + protocolFee;

        frontendFee = rewardAmount2.mulWadDown(testIncentivizedVault.frontendFee());
        protocolFee = rewardAmount2.mulWadDown(testFactory.protocolFee());
        rewardAmount2 -= frontendFee + protocolFee;
        
        MockERC20(address(token)).mint(REGULAR_USER, depositAmount);

        vm.startPrank(REGULAR_USER);
        token.approve(address(testIncentivizedVault), depositAmount);
        testIncentivizedVault.deposit(depositAmount, REGULAR_USER);
        vm.warp(start + timeElapsed);

        testIncentivizedVault.claim(REGULAR_USER);
        vm.stopPrank();

        uint256 expectedRewards1 = (rewardAmount1 * timeElapsed) / duration;
        uint256 expectedRewards2 = (rewardAmount2 * timeElapsed) / duration;

        assertApproxEqRel(rewardToken1.balanceOf(REGULAR_USER), expectedRewards1, 1e15);
        assertApproxEqRel(rewardToken2.balanceOf(REGULAR_USER), expectedRewards2, 1e15);
    }

    function testZeroTotalSupply(uint32 timeElapsed) public {
        vm.assume(timeElapsed > 0 && timeElapsed <= 30 days);

        uint256 rewardAmount = 1000 * WAD;
        uint32 start = uint32(block.timestamp);
        uint32 duration = 30 days;

        testIncentivizedVault.addRewardsToken(address(rewardToken1));
        rewardToken1.mint(address(this), rewardAmount);
        rewardToken1.approve(address(testIncentivizedVault), rewardAmount);
        testIncentivizedVault.setRewardsInterval(address(rewardToken1), start, start + duration, rewardAmount);

        vm.warp(start + timeElapsed);

        uint256 rewardsPerToken = testIncentivizedVault.currentRewardsPerToken(address(rewardToken1));
        assertEq(rewardsPerToken, 0, "Rewards should not accrue when total supply is zero");
    }

    function testTransferRewards(uint256 depositAmount, uint32 timeElapsed, uint256 transferAmount) public {
        vm.assume(depositAmount > 0 && depositAmount <= type(uint96).max);
        vm.assume(timeElapsed > 0 && timeElapsed <= 30 days);
        vm.assume(transferAmount > 0 && transferAmount < depositAmount);

        uint256 rewardAmount = 1000 * WAD;
        uint32 start = uint32(block.timestamp);
        uint32 duration = 30 days;

        testIncentivizedVault.addRewardsToken(address(rewardToken1));
        rewardToken1.mint(address(this), rewardAmount);
        rewardToken1.approve(address(testIncentivizedVault), rewardAmount);
        testIncentivizedVault.setRewardsInterval(address(rewardToken1), start, start + duration, rewardAmount);

        MockERC20(address(token)).mint(REGULAR_USER, depositAmount);
        
        uint256 frontendFee = rewardAmount.mulWadDown(testIncentivizedVault.frontendFee());
        uint256 protocolFee = rewardAmount.mulWadDown(testFactory.protocolFee());
        rewardAmount -= frontendFee + protocolFee;

        vm.startPrank(REGULAR_USER);
        token.approve(address(testIncentivizedVault), depositAmount);
        testIncentivizedVault.deposit(depositAmount, REGULAR_USER);
        vm.warp(start + timeElapsed);

        uint256 sharesToTransfer = (transferAmount * testIncentivizedVault.balanceOf(REGULAR_USER)) / depositAmount;
        testIncentivizedVault.transfer(REFERRAL_USER, sharesToTransfer);
        vm.stopPrank();

        uint256 expectedRewardsRegular = (rewardAmount * timeElapsed * (depositAmount - transferAmount)) / (duration * depositAmount);
        uint256 expectedRewardsReferral = (rewardAmount * timeElapsed * transferAmount) / (duration * depositAmount);

        assertApproxEqRel(testIncentivizedVault.currentUserRewards(address(rewardToken1), REGULAR_USER), expectedRewardsRegular, 1e15);
        assertApproxEqRel(testIncentivizedVault.currentUserRewards(address(rewardToken1), REFERRAL_USER), expectedRewardsReferral, 1e15);
    }

    function testRewardsAfterWithdraw(uint256 depositAmount, uint32 timeElapsed, uint256 withdrawAmount) public {
        vm.assume(depositAmount > 0 && depositAmount <= type(uint96).max);
        vm.assume(timeElapsed > 0 && timeElapsed <= 30 days);
        vm.assume(withdrawAmount > 0 && withdrawAmount < depositAmount);

        uint256 rewardAmount = 1000 * WAD;
        uint32 start = uint32(block.timestamp);
        uint32 duration = 30 days;

        testIncentivizedVault.addRewardsToken(address(rewardToken1));
        rewardToken1.mint(address(this), rewardAmount);
        rewardToken1.approve(address(testIncentivizedVault), rewardAmount);
        testIncentivizedVault.setRewardsInterval(address(rewardToken1), start, start + duration, rewardAmount);
        
        uint256 frontendFee = rewardAmount.mulWadDown(testIncentivizedVault.frontendFee());
        uint256 protocolFee = rewardAmount.mulWadDown(testFactory.protocolFee());
        rewardAmount -= frontendFee + protocolFee;

        MockERC20(address(token)).mint(REGULAR_USER, depositAmount);

        vm.startPrank(REGULAR_USER);
        token.approve(address(testIncentivizedVault), depositAmount);
        testIncentivizedVault.deposit(depositAmount, REGULAR_USER);
        vm.warp(start + timeElapsed);

        testIncentivizedVault.withdraw(withdrawAmount, REGULAR_USER, REGULAR_USER);
        vm.stopPrank();

        uint256 expectedRewards = (rewardAmount * timeElapsed) / duration;
        assertApproxEqRel(testIncentivizedVault.currentUserRewards(address(rewardToken1), REGULAR_USER), expectedRewards, 1e15);
    }

    function testFeeClaiming(uint256 depositAmount, uint32 timeElapsed) public {
        vm.assume(depositAmount > 0 && depositAmount <= type(uint96).max);
        vm.assume(timeElapsed > 0 && timeElapsed <= 30 days);

        uint256 rewardAmount = 1000 * WAD;
        uint32 start = uint32(block.timestamp);
        uint32 duration = 30 days;

        testIncentivizedVault.addRewardsToken(address(rewardToken1));
        rewardToken1.mint(address(this), rewardAmount);
        rewardToken1.approve(address(testIncentivizedVault), rewardAmount);
        testIncentivizedVault.setRewardsInterval(address(rewardToken1), start, start + duration, rewardAmount);

        MockERC20(address(token)).mint(REGULAR_USER, depositAmount);

        vm.startPrank(REGULAR_USER);
        token.approve(address(testIncentivizedVault), depositAmount);
        testIncentivizedVault.deposit(depositAmount, REGULAR_USER);
        vm.warp(start + timeElapsed);
        vm.stopPrank();

        uint256 expectedFrontendFee = (rewardAmount * DEFAULT_FRONTEND_FEE) / WAD;
        uint256 expectedProtocolFee = (rewardAmount * DEFAULT_PROTOCOL_FEE) / WAD;

        testIncentivizedVault.claimFees(address(this));
        assertApproxEqRel(rewardToken1.balanceOf(address(this)), expectedFrontendFee, 1e15);

        vm.prank(DEFAULT_FEE_RECIPIENT);
        testIncentivizedVault.claimFees(DEFAULT_FEE_RECIPIENT);
        assertApproxEqRel(rewardToken1.balanceOf(DEFAULT_FEE_RECIPIENT), expectedProtocolFee, 1e15);
    }

    function testRewardsRateAfterDeposit(uint256 initialDeposit, uint256 additionalDeposit) public {
        vm.assume(initialDeposit > 0 && initialDeposit <= type(uint96).max / 2);
        vm.assume(additionalDeposit > 0 && additionalDeposit <= type(uint96).max / 2);

        uint256 rewardAmount = 1000 * WAD;
        uint32 start = uint32(block.timestamp);
        uint32 duration = 30 days;

        testIncentivizedVault.addRewardsToken(address(rewardToken1));
        rewardToken1.mint(address(this), rewardAmount);
        rewardToken1.approve(address(testIncentivizedVault), rewardAmount);
        testIncentivizedVault.setRewardsInterval(address(rewardToken1), start, start + duration, rewardAmount);

        MockERC20(address(token)).mint(REGULAR_USER, initialDeposit + additionalDeposit);

        vm.startPrank(REGULAR_USER);
        token.approve(address(testIncentivizedVault), initialDeposit + additionalDeposit);
        testIncentivizedVault.deposit(initialDeposit, REGULAR_USER);

        uint256 initialRate = testIncentivizedVault.previewRateAfterDeposit(address(rewardToken1), 1e18);
        testIncentivizedVault.deposit(additionalDeposit, REGULAR_USER);
        uint256 finalRate = testIncentivizedVault.previewRateAfterDeposit(address(rewardToken1), 1e18);

        vm.stopPrank();

        assertLt(finalRate, initialRate, "Rate should decrease after additional deposit");
    }

    function testExtremeValues(uint256 depositAmount) public {
        vm.assume(depositAmount > 0 && depositAmount <= type(uint96).max);

        uint256 rewardAmount = type(uint96).max;
        uint32 start = uint32(block.timestamp);
        uint32 duration = 365 days;

        testIncentivizedVault.addRewardsToken(address(rewardToken1));
        rewardToken1.mint(address(this), rewardAmount);
        rewardToken1.approve(address(testIncentivizedVault), rewardAmount);
        testIncentivizedVault.setRewardsInterval(address(rewardToken1), start, start + duration, rewardAmount);

        MockERC20(address(token)).mint(REGULAR_USER, depositAmount);

        vm.startPrank(REGULAR_USER);
        token.approve(address(testIncentivizedVault), depositAmount);
        testIncentivizedVault.deposit(depositAmount, REGULAR_USER);
        vm.warp(start + duration);

        uint256 rewards = testIncentivizedVault.currentUserRewards(address(rewardToken1), REGULAR_USER);
        assertLe(rewards, rewardAmount, "Rewards should not exceed total reward amount");

        testIncentivizedVault.claim(REGULAR_USER);
        vm.stopPrank();

        assertEq(rewardToken1.balanceOf(REGULAR_USER), rewards, "User should receive all accrued rewards");
    }

    function testRewardsAccrualWithMultipleUsers(uint256[] memory deposits, uint32 timeElapsed) public {
        vm.assume(deposits.length > 1 && deposits.length <= 10);
        vm.assume(timeElapsed > 0 && timeElapsed <= 365 days);

        uint256 totalDeposit;
        for (uint256 i = 0; i < deposits.length; i++) {
            deposits[i] = bound(deposits[i], 1, type(uint96).max / deposits.length);
            totalDeposit += deposits[i];
        }

        uint256 rewardAmount = 1000 * WAD;
        uint32 start = uint32(block.timestamp);
        uint32 duration = 30 days;

        testIncentivizedVault.addRewardsToken(address(rewardToken1));
        rewardToken1.mint(address(this), rewardAmount);
        rewardToken1.approve(address(testIncentivizedVault), rewardAmount);
        testIncentivizedVault.setRewardsInterval(address(rewardToken1), start, start + duration, rewardAmount);

        for (uint256 i = 0; i < deposits.length; i++) {
            address user = address(uint160(i + 1));
            MockERC20(address(token)).mint(user, deposits[i]);
            vm.startPrank(user);
            token.approve(address(testIncentivizedVault), deposits[i]);
            testIncentivizedVault.deposit(deposits[i], user);
            vm.stopPrank();
        }

        vm.warp(start + timeElapsed);

        uint256 totalRewards;
        for (uint256 i = 0; i < deposits.length; i++) {
            address user = address(uint160(i + 1));
            uint256 userRewards = testIncentivizedVault.currentUserRewards(address(rewardToken1), user);
            totalRewards += userRewards;

            uint256 expectedRewards = (rewardAmount * timeElapsed * deposits[i]) / (duration * totalDeposit);
            assertApproxEqRel(userRewards, expectedRewards, 1e15, "Incorrect rewards for user");
        }

        assertApproxEqRel(totalRewards, (rewardAmount * timeElapsed) / duration, 1e15, "Total rewards mismatch");
    }

    function testRewardsAfterTransferAndClaim(uint256 depositAmount, uint32 timeElapsed, uint256 transferAmount) public {
        vm.assume(depositAmount > 0 && depositAmount <= type(uint96).max);
        vm.assume(timeElapsed > 0 && timeElapsed <= 365 days);
        vm.assume(transferAmount > 0 && transferAmount < depositAmount);

        uint256 rewardAmount = 1000 * WAD;
        uint32 start = uint32(block.timestamp);
        uint32 duration = 30 days;

        testIncentivizedVault.addRewardsToken(address(rewardToken1));
        rewardToken1.mint(address(this), rewardAmount);
        rewardToken1.approve(address(testIncentivizedVault), rewardAmount);
        testIncentivizedVault.setRewardsInterval(address(rewardToken1), start, start + duration, rewardAmount);

        MockERC20(address(token)).mint(REGULAR_USER, depositAmount);

        vm.startPrank(REGULAR_USER);
        token.approve(address(testIncentivizedVault), depositAmount);
        testIncentivizedVault.deposit(depositAmount, REGULAR_USER);
        vm.warp(start + timeElapsed / 2);

        uint256 sharesToTransfer = (transferAmount * testIncentivizedVault.balanceOf(REGULAR_USER)) / depositAmount;
        testIncentivizedVault.transfer(REFERRAL_USER, sharesToTransfer);

        vm.warp(start + timeElapsed);

        testIncentivizedVault.claim(REGULAR_USER);
        vm.stopPrank();

        vm.prank(REFERRAL_USER);
        testIncentivizedVault.claim(REFERRAL_USER);

        uint256 expectedRewardsRegular = (rewardAmount * timeElapsed * (depositAmount - transferAmount)) / (2 * duration * depositAmount);
        uint256 expectedRewardsReferral = (rewardAmount * timeElapsed * transferAmount) / (2 * duration * depositAmount);

        assertApproxEqRel(rewardToken1.balanceOf(REGULAR_USER), expectedRewardsRegular, 1e15);
        assertApproxEqRel(rewardToken1.balanceOf(REFERRAL_USER), expectedRewardsReferral, 1e15);
    }
>>>>>>> 117de4f9
}<|MERGE_RESOLUTION|>--- conflicted
+++ resolved
@@ -17,346 +17,16 @@
 import { Test, console } from "forge-std/Test.sol";
 
 contract ERC4626iTest is Test {
-<<<<<<< HEAD
-  ERC20 token = ERC20(address(new MockERC20("Mock Token", "MOCK")));
-  ERC4626 testVault = ERC4626(address(new MockERC4626(token)));
-  ERC4626i testIncentivizedVault;
-=======
     using FixedPointMathLib for *;
 
     ERC20 token = ERC20(address(new MockERC20("Mock Token", "MOCK")));
     ERC4626 testVault = ERC4626(address(new MockERC4626(token)));
     ERC4626i testIncentivizedVault;
->>>>>>> 117de4f9
-
-  PointsFactory pointsFactory = new PointsFactory();
-
-  ERC4626iFactory testFactory;
-
-  uint256 constant WAD = 1e18;
-
-<<<<<<< HEAD
-  uint256 constant DEFAULT_REFERRAL_FEE = 0.025e18;
-  uint256 constant DEFAULT_FRONTEND_FEE = 0.025e18;
-  uint256 constant DEFAULT_PROTOCOL_FEE = 0.05e18;
-
-  address constant DEFAULT_FEE_RECIPIENT = address(0xdead);
-
-  address public constant REGULAR_USER = address(0xbeef);
-  address public constant REFERRAL_USER = address(0x33f123);
-
-  address constant DEFAULT_POINTS_FACTORY =address(0xFAC);
-
-  function setUp() public {
-      testFactory = new ERC4626iFactory(address(DEFAULT_FEE_RECIPIENT), DEFAULT_PROTOCOL_FEE, DEFAULT_FRONTEND_FEE, address(DEFAULT_POINTS_FACTORY));
-  }
-
-  function testConstructor(address initialFeeRecipient, uint256 initialProtocolFee, uint256 initialMinimumFrontendFee, address initialPointsFactory) public {
-      ERC4626iFactory newTestFactory = new ERC4626iFactory(initialFeeRecipient, initialProtocolFee, initialMinimumFrontendFee, initialPointsFactory);
-
-      assertEq(newTestFactory.protocolFeeRecipient(), initialFeeRecipient);
-      assertEq(newTestFactory.protocolFee(), initialProtocolFee);
-      assertEq(newTestFactory.minimumFrontendFee(), initialMinimumFrontendFee);
-  }
-
-  function testFactoryDeploysVault() public {
-      ERC4626i iVault = testFactory.createIncentivizedVault(testVault, address(0x0), "Juan", DEFAULT_REFERRAL_FEE);
-
-      uint32 size;
-      assembly {
-          size := extcodesize(iVault)
-      }
-
-      assertGt(size, 0);
-      assertEq(iVault.frontendFee(), DEFAULT_REFERRAL_FEE);
-      assertEq(iVault.VAULT.address, address(testVault));
-      assertEq(iVault.ERC4626I_FACTORY.address, address(testFactory));
-      assertEq(iVault.POINTS_FACTORY.address, DEFAULT_POINTS_FACTORY);
-  }
-
-  function testUpdateVault(uint256 newReferralFee, uint256 newProtocolFee, uint256 newFrontendFee) public {
-      ERC4626i iVault = testFactory.createIncentivizedVault(testVault, address(0x0), "Juan", DEFAULT_REFERRAL_FEE);
-
-      vm.startPrank(REGULAR_USER);
-      vm.expectRevert("UNAUTHORIZED");
-      iVault.setFrontendFee(DEFAULT_FRONTEND_FEE);
-
-      vm.expectRevert("UNAUTHORIZED");
-      iVault.addRewardsToken(address(token));
-
-      vm.expectRevert("UNAUTHORIZED");
-      iVault.extendRewardsInterval(address(0x1234), 1234, 10, DEFAULT_FEE_RECIPIENT);
-
-      vm.expectRevert("UNAUTHORIZED");
-      iVault.setRewardsInterval(address(0x1234), 1, 10, 1234);
-
-      vm.stopPrank();
-
-      vm.startPrank(iVault.owner());
-      if(newFrontendFee < testFactory.minimumFrontendFee()){
-          vm.expectRevert(ERC4626i.FrontendFeeBelowMinimum.selector);
-          iVault.setFrontendFee(newFrontendFee);
-      } else {
-          iVault.setFrontendFee(newFrontendFee);
-          assertEq(iVault.frontendFee(), newFrontendFee);
-      }
-
-      //todo -- add asserts to ensure this worked
-      iVault.setRewardsInterval(address(0x1234), 1, 10, 12345);
-      assertEq(iVault.rewards(0), address(token));
-
-      iVault.addRewardsToken(address(token));
-      assertEq(iVault.rewards(0), address(token));
-
-      //todo -- add asserts to ensure this worked
-      iVault.extendRewardsInterval(address(0x1234), 1234, 10, DEFAULT_FEE_RECIPIENT);
-      assertEq(iVault.rewards(0), address(token));
-
-      vm.stopPrank();
-
-      vm.startPrank(REGULAR_USER);
-      vm.expectRevert("UNAUTHORIZED");
-      testFactory.updateProtocolFee(newProtocolFee);
-      vm.expectRevert("UNAUTHORIZED");
-      testFactory.updateMinimumReferralFee(newReferralFee);
-      vm.stopPrank();
-
-      //I don't think these apply anymore after rewrite
-      // vm.expectRevert(ERC4626iFactory.VaultNotDeployed.selector);
-      // testFactory.updateReferralFee(ERC4626(address(iVault)), newReferralFee);
-      // vm.expectRevert(ERC4626iFactory.VaultNotDeployed.selector);
-      // testFactory.updateProtocolFee(ERC4626(address(iVault)), newProtocolFee);
-
-      if (newReferralFee > testFactory.MAX_MIN_REFERRAL_FEE()) {
-          vm.expectRevert(ERC4626iFactory.ReferralFeeTooHigh.selector);
-          testFactory.updateMinimumReferralFee(newReferralFee);
-      } else {
-          testFactory.updateMinimumReferralFee(newReferralFee);
-          assertEq(testFactory.minimumFrontendFee(), newReferralFee);
-      }
-
-      if (newProtocolFee > testFactory.MAX_PROTOCOL_FEE()) {
-          vm.expectRevert(ERC4626iFactory.ProtocolFeeTooHigh.selector);
-          testFactory.updateProtocolFee(newProtocolFee);
-      } else {
-          testFactory.updateProtocolFee(newProtocolFee);
-          assertEq(testFactory.protocolFee(), newProtocolFee);
-      }
-  }
-
-   //Not applicable to rewrite, needs to major fixes
-//    function testCanCreateRewardsCampaign(uint96 _incentiveAmount) public {
-//        vm.assume(_incentiveAmount > 0);
-//        uint256 incentiveAmount = uint256(_incentiveAmount);
-//        ERC4626i iVault = testFactory.createIncentivizedVault(testVault);
-
-//        MockERC20 testMockToken = new MockERC20("Reward Token", "REWARD");
-
-//        testMockToken.mint(address(this), incentiveAmount);
-//        testMockToken.approve(address(iVault), incentiveAmount);
-
-//        uint256 startTime = block.timestamp;
-
-//        uint256 initialTokenBalance = testMockToken.balanceOf(address(this));
-
-//        uint256 campaignId = iVault.createRewardsCampaign(testMockToken, startTime, startTime + 100 days, incentiveAmount);
-//        assertEq(testMockToken.balanceOf(address(this)), initialTokenBalance - incentiveAmount);
-
-//        (uint32 start, uint32 end, uint96 rate,,,,) = iVault.campaignIdToData(campaignId);
-
-//        assertEq(startTime, start);
-//        assertEq(end, startTime + 100 days);
-
-//        uint256 referralFeeAmount = incentiveAmount * uint256(iVault.referralFee()) / WAD;
-//        uint256 protocolFeeAmount = incentiveAmount * uint256(iVault.protocolFee()) / WAD;
-
-//        incentiveAmount -= referralFeeAmount;
-//        incentiveAmount -= protocolFeeAmount;
-
-//        assertEq(uint256(incentiveAmount) / (end - start), rate);
-//    }
-
-   //Not applicable to rewrite, needs to major fixes
-//    function testOptIntoCampaign() public {
-//        ERC4626i campaign = testFactory.createIncentivizedVault(testVault);
-//        vm.startPrank(REGULAR_USER);
-
-//        // Test opting into a campaign
-//        campaign.optIntoCampaign(1, address(0));
-//        assertEq(campaign.userSelectedCampaigns(REGULAR_USER, 0), 1);
-//        assertEq(campaign.referralsPerUser(1, REGULAR_USER), address(0));
-
-//        // Test opting into multiple campaigns
-//        campaign.optIntoCampaign(2, REFERRAL_USER);
-//        assertEq(campaign.userSelectedCampaigns(REGULAR_USER, 1), 2);
-//        assertEq(campaign.referralsPerUser(2, REGULAR_USER), REFERRAL_USER);
-
-//        // Test maximum campaigns limit
-//        campaign.optIntoCampaign(3, address(0));
-//        campaign.optIntoCampaign(4, address(0));
-//        campaign.optIntoCampaign(5, address(0));
-
-//        vm.expectRevert(ERC4626i.MaxCampaignsOptedInto.selector);
-//        campaign.optIntoCampaign(6, address(0));
-
-//        vm.stopPrank();
-//    }
-
-   //Not applicable to rewrite, needs to major fixes
-//    function testOptOutOfLastCampaign() public {
-//        ERC4626i iVault = testFactory.createIncentivizedVault(testVault);
-//        vm.startPrank(REGULAR_USER);
-
-//        // Setup: Opt into 5 campaigns
-//        for (uint256 i = 1; i <= 5; i++) {
-//            iVault.optIntoCampaign(i, REFERRAL_USER);
-//        }
-
-//        // Test opting out of the last campaign (index 4)
-//        iVault.optOutOfCampaign(5, 4);
-//        assertEq(iVault.userSelectedCampaigns(REGULAR_USER, 4), 0);
-
-//        // Verify that other campaigns are still intact
-//        for (uint256 i = 0; i < 4; i++) {
-//            assertEq(iVault.userSelectedCampaigns(REGULAR_USER, i), i + 1);
-//        }
-
-//        vm.stopPrank();
-//    }
-
-   //Not applicable to rewrite, needs to major fixes
-//    function testBasicRewardsCampaign(uint96 _incentiveAmount, uint112 depositAmount, uint16 _duration) public {
-//        vm.assume(_incentiveAmount > 0.0001 ether);
-//        vm.assume(depositAmount > 0.0001 ether);
-
-//        uint256 duration;
-//        uint256 incentiveAmount = uint256(_incentiveAmount);
-
-//        if (_duration < 7 days) {
-//            duration = 7 days + 1;
-//        } else {
-//            duration = uint256(_duration);
-//        }
-
-//        ERC4626i iVault = testFactory.createIncentivizedVault(testVault);
-
-//        MockERC20 testMockToken = new MockERC20("Reward Token", "REWARD");
-//        testMockToken.mint(address(this), incentiveAmount);
-//        testMockToken.approve(address(iVault), incentiveAmount);
-
-//        uint256 startTime = block.timestamp;
-
-//        uint256 campaignId = iVault.createRewardsCampaign(testMockToken, startTime, startTime + duration, incentiveAmount);
-
-//        vm.startPrank(REGULAR_USER);
-
-//        MockERC20(address(token)).mint(REGULAR_USER, depositAmount);
-//        token.approve(address(iVault), depositAmount);
-//        iVault.deposit(depositAmount, REGULAR_USER);
-
-//        iVault.optIntoCampaign(campaignId, REFERRAL_USER);
-
-//        iVault.claim(campaignId, REGULAR_USER);
-
-//        vm.warp(block.timestamp + startTime + duration);
-
-//        uint256 claimed = iVault.claim(campaignId, REGULAR_USER);
-//        assertEq(testMockToken.balanceOf(REGULAR_USER), claimed);
-//        assertGt(claimed, 0);
-//    }
-
-   //Not applicable to rewrite, needs to major fixes
-//    function createTestCampaign(uint256 incentiveAmount, uint256 depositAmount, uint256 duration) public returns (uint256 campaignId, ERC4626i iVault) {
-//        iVault = testFactory.createIncentivizedVault(testVault);
-
-//        MockERC20 testMockToken = new MockERC20("Reward Token", "REWARD");
-//        testMockToken.mint(address(this), incentiveAmount);
-//        testMockToken.approve(address(iVault), incentiveAmount);
-
-//        uint256 startTime = block.timestamp;
-
-//        campaignId = iVault.createRewardsCampaign(testMockToken, startTime, startTime + duration, incentiveAmount);
-
-//        vm.startPrank(REGULAR_USER);
-
-//        MockERC20(address(token)).mint(REGULAR_USER, depositAmount);
-//        token.approve(address(iVault), depositAmount);
-//        iVault.deposit(depositAmount, REGULAR_USER);
-
-//        iVault.optIntoCampaign(campaignId, REFERRAL_USER);
-
-//        vm.stopPrank();
-//    }
-
-   //Not applicable to rewrite, needs to major fixes
-//    function testPoolUpdate(uint96 _incentiveAmount, uint112 depositAmount, uint16 _duration) public {
-//        vm.assume(_incentiveAmount > 0.0001 ether);
-//        vm.assume(depositAmount > 0.0001 ether);
-
-//        uint256 duration;
-//        uint256 incentiveAmount = uint256(_incentiveAmount);
-
-//        if (_duration < 7 days) {
-//            duration = 7 days + 1;
-//        } else {
-//            duration = uint256(_duration);
-//        }
-
-//        (uint256 campaignId, ERC4626i iVault) = createTestCampaign(incentiveAmount, depositAmount, duration);
-
-//        (,,,,, uint256 accumulated, uint64 lastUpdated) = iVault.campaignIdToData(campaignId);
-
-//        vm.warp(duration / 3);
-//        iVault.updateRewardCampaign(campaignId);
-
-//        (,,,,, uint256 newAcc, uint64 mostRecentUpdate) = iVault.campaignIdToData(campaignId);
-
-//        assertGt(newAcc, accumulated);
-//        assertGt(mostRecentUpdate, lastUpdated);
-//    }
-
-   //Not applicable to rewrite, needs to major fixes
-//    function testRetroactiveOptIn(uint96 _incentiveAmount, uint112 depositAmount, uint16 _duration) public {
-//        vm.assume(_incentiveAmount > 0.0001 ether);
-//        vm.assume(depositAmount > 0.0001 ether);
-
-//        uint256 duration;
-//        uint256 incentiveAmount = uint256(_incentiveAmount);
-
-//        if (_duration < 7 days) {
-//            duration = 7 days + 1;
-//        } else {
-//            duration = uint256(_duration);
-//        }
-
-//        ERC4626i iVault = testFactory.createIncentivizedVault(testVault);
-
-//        MockERC20 testMockToken = new MockERC20("Reward Token", "REWARD");
-//        testMockToken.mint(address(this), incentiveAmount);
-//        testMockToken.approve(address(iVault), incentiveAmount);
-
-//        uint256 startTime = block.timestamp;
-
-//        uint256 campaignId = iVault.createRewardsCampaign(testMockToken, startTime, startTime + duration, incentiveAmount);
-
-//        vm.startPrank(REGULAR_USER);
-
-//        MockERC20(address(token)).mint(REGULAR_USER, depositAmount);
-//        token.approve(address(iVault), depositAmount);
-//        iVault.deposit(depositAmount, REGULAR_USER);
-
-//        vm.warp(duration / 2);
-//        iVault.updateRewardCampaign(campaignId);
-
-//        iVault.optIntoCampaign(campaignId, REFERRAL_USER);
-
-//        (uint256 accumulated,,) = iVault.campaignToUserRewards(campaignId, REGULAR_USER);
-//        iVault.updateUserRewards(campaignId, REGULAR_USER);
-//        (uint256 newAccumulated,,) = iVault.campaignToUserRewards(campaignId, REGULAR_USER);
-
-//        assertGt(newAccumulated, accumulated);
-//    }
-=======
+
+    PointsFactory pointsFactory = new PointsFactory();
+    ERC4626iFactory testFactory;
+    uint256 constant WAD = 1e18;
+
     uint256 constant DEFAULT_REFERRAL_FEE = 0.025e18;
     uint256 constant DEFAULT_FRONTEND_FEE = 0.025e18;
     uint256 constant DEFAULT_PROTOCOL_FEE = 0.05e18;
@@ -878,5 +548,4 @@
         assertApproxEqRel(rewardToken1.balanceOf(REGULAR_USER), expectedRewardsRegular, 1e15);
         assertApproxEqRel(rewardToken1.balanceOf(REFERRAL_USER), expectedRewardsReferral, 1e15);
     }
->>>>>>> 117de4f9
 }