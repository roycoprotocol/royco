--- conflicted
+++ resolved
@@ -23,12 +23,9 @@
         vm.expectEmit(false, true, true, true, address(pointsFactory));
         // Emit the expected event (don't know Points program address before hand)
         emit PointsFactory.NewPointsProgram(Points(address(0)), programName, programSymbol, address(orderbook));
-<<<<<<< HEAD
-=======
         
         // Call the PointsFactory to create a new Points program
         Points pointsProgram = pointsFactory.createPointsProgram(programName, programSymbol, decimals, programOwner, orderbook);
->>>>>>> 117de4f9
 
         // Assert that the Points program has been created correctly
         assertEq(pointsProgram.name(), programName); // Check the name
