// SPDX-License-Identifier: UNLICENSED
pragma solidity ^0.8.0;

import "../../../src/Points.sol";
import "../../../src/PointsFactory.sol";
import { ERC4626i } from "../../../src/ERC4626i.sol";
import { ERC4626 } from "../../../lib/solmate/src/tokens/ERC4626.sol";
import { Ownable } from "lib/solady/src/auth/Ownable.sol";
import { RoycoTestBase } from "../../utils/RoycoTestBase.sol";

contract Test_Points is RoycoTestBase {
    string programName = "TestPoints";
    string programSymbol = "TP";
    uint256 decimals = 18;
    address programOwner = ALICE_ADDRESS;
    address ipAddress = CHARLIE_ADDRESS;
    ERC4626i vault;
    Points pointsProgram;
    uint256 campaignId;

    uint256 public constant PROTOCOL_FEE = 0.01e18;

    function setUp() external {
        setupBaseEnvironment();
        vault = erc4626iFactory.createIncentivizedVault(mockVault, programOwner, "Test Vault", ERC4626I_FACTORY_MIN_FRONTEND_FEE);
        // Create a new Points contract through the factory
        pointsProgram = PointsFactory(vault.POINTS_FACTORY()).createPointsProgram(programName, programSymbol, decimals, programOwner, orderbook);

        // Authorize mockVault to award points
        vm.prank(programOwner);
        pointsProgram.addAllowedVault(address(vault));
    }

    /// @dev Test the initialization of the Points contract
    function test_PointsCreation() external view {
        // Verify the Points contract is initialized correctly
        assertEq(pointsProgram.name(), programName);
        assertEq(pointsProgram.symbol(), programSymbol);
        assertEq(pointsProgram.decimals(), decimals);
        assertEq(pointsProgram.owner(), programOwner);
        assertTrue(pointsProgram.isAllowedVault(address(vault)));
        assertEq(address(pointsProgram.orderbook()), address(orderbook));
    }

    // TODO: replace with a test that checks that a non-owner cannot create a campaign
    // function test_RevertIf_NonOwnerCreatesPointsRewardsCampaign() external prankModifier(BOB_ADDRESS) {
    //     uint256 start = block.timestamp;
    //     uint256 end = start + 30 days;
<<<<<<< HEAD
    //     uint256 totalRewards = 1000e18;
=======
    //     uint256 totalRewards = 100000e18;
>>>>>>> 117de4f9

    //     vm.expectRevert(abi.encodeWithSelector(Ownable.Unauthorized.selector));
    //     pointsProgram.createPointsRewardsCampaign(start, end, totalRewards);
    // }

    function test_AddAllowedIP() external prankModifier(programOwner) {
        // Add CHARLIE_ADDRESS as an allowed IP
        pointsProgram.addAllowedIP(ipAddress);

        // Verify that CHARLIE_ADDRESS is added to allowed IPs
        assertTrue(pointsProgram.allowedIPs(ipAddress));
    }

    function test_RevertIf_NonOwnerAddsAllowedIP() external prankModifier(BOB_ADDRESS) {
        // Expect revert when a non-owner tries to add an allowed IP
        vm.expectRevert(abi.encodeWithSelector(Ownable.Unauthorized.selector));
        pointsProgram.addAllowedIP(ipAddress);
    }

    function test_RemoveAllowedIP() external prankModifier(programOwner) {
        // Add CHARLIE_ADDRESS first as an allowed IP
        pointsProgram.addAllowedIP(ipAddress);
        assertTrue(pointsProgram.allowedIPs(ipAddress));

        // Remove CHARLIE_ADDRESS from allowed IPs
        pointsProgram.removeAllowedIP(ipAddress);

        // Verify that CHARLIE_ADDRESS is removed from allowed IPs
        assertFalse(pointsProgram.allowedIPs(ipAddress));
    }

    function test_RevertIf_NonOwnerRemovesAllowedIP() external prankModifier(BOB_ADDRESS) {
        // Expect revert when a non-owner tries to remove an allowed IP
        vm.expectRevert(abi.encodeWithSelector(Ownable.Unauthorized.selector));
        pointsProgram.removeAllowedIP(ipAddress);
    }

    function test_AwardPoints() external prankModifier(address(vault)) {
        // Check if the event was emitted (Points awarded)
        vm.expectEmit(true, true, false, true, address(pointsProgram));
        emit Points.Award(BOB_ADDRESS, 500e18);

        // Vault should call the award function
        pointsProgram.award(BOB_ADDRESS, 500e18);
    }

    //TODO: replace with a test that checks that a non whitelist vault cannot award points
    // function test_RevertIf_NonVaultAwardsPoints_Campaign() external prankModifier(BOB_ADDRESS) {
    //     // Expect revert if a non-vault address tries to award points
    //     vm.expectRevert(abi.encodeWithSelector(Points.OnlyAllowedVaults.selector));
    //     pointsProgram.award(BOB_ADDRESS, 500e18);
    // }
<<<<<<< HEAD
=======

    function test_AwardPoints_AllowedIP() external {
        vm.startPrank(pointsProgram.owner());
        pointsProgram.addAllowedIP(ipAddress);
        vm.stopPrank();
        vm.startPrank(address(orderbook));
>>>>>>> 117de4f9

        // Check if the event was emitted (Points awarded)
        vm.expectEmit(true, true, false, true, address(pointsProgram));
        emit Points.Award(BOB_ADDRESS, 300e18);

        // IP should call the award function
        pointsProgram.award(BOB_ADDRESS, 300e18, ipAddress);
    }

    function test_RevertIf_NonAllowedIPAwardsPoints() external prankModifier(address(orderbook)) {
        // Expect revert if a non-allowed IP tries to award points
        vm.expectRevert(abi.encodeWithSelector(Points.NotAllowedIP.selector));
        pointsProgram.award(BOB_ADDRESS, 300e18, BOB_ADDRESS);
    }

    function test_RevertIf_NonOrderbookCallsAwardForIP() external prankModifier(BOB_ADDRESS) {
        // Expect revert if a non-orderbook address calls award for IPs
        vm.expectRevert(abi.encodeWithSelector(Points.OnlyRecipeOrderbook.selector));
        pointsProgram.award(BOB_ADDRESS, 300e18, ipAddress);
    }
}<|MERGE_RESOLUTION|>--- conflicted
+++ resolved
@@ -46,11 +46,8 @@
     // function test_RevertIf_NonOwnerCreatesPointsRewardsCampaign() external prankModifier(BOB_ADDRESS) {
     //     uint256 start = block.timestamp;
     //     uint256 end = start + 30 days;
-<<<<<<< HEAD
-    //     uint256 totalRewards = 1000e18;
-=======
+
     //     uint256 totalRewards = 100000e18;
->>>>>>> 117de4f9
 
     //     vm.expectRevert(abi.encodeWithSelector(Ownable.Unauthorized.selector));
     //     pointsProgram.createPointsRewardsCampaign(start, end, totalRewards);
@@ -103,15 +100,12 @@
     //     vm.expectRevert(abi.encodeWithSelector(Points.OnlyAllowedVaults.selector));
     //     pointsProgram.award(BOB_ADDRESS, 500e18);
     // }
-<<<<<<< HEAD
-=======
 
     function test_AwardPoints_AllowedIP() external {
         vm.startPrank(pointsProgram.owner());
         pointsProgram.addAllowedIP(ipAddress);
         vm.stopPrank();
         vm.startPrank(address(orderbook));
->>>>>>> 117de4f9
 
         // Check if the event was emitted (Points awarded)
         vm.expectEmit(true, true, false, true, address(pointsProgram));
