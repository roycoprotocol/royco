// SPDX-License-Identifier: UNLICENSED
pragma solidity ^0.8.0;

import "../../../src/PointsFactory.sol";
import { RoycoTestBase } from "../../utils/RoycoTestBase.sol";

contract TestFuzz_PointFactory is RoycoTestBase {
    function setUp() external {
        setupBaseEnvironment();
    }

    function testFuzz_CreatePointsProgram(string memory _programName, string memory _programSymbol, uint256 _decimals, address _programOwner) external {
        // Expect the NewPointsProgram event to be emitted before creation
        vm.expectEmit(false, true, true, true, address(pointsFactory));
        // Emit the expected event (don't know Points program address before hand)
        emit PointsFactory.NewPointsProgram(Points(address(0)), _programName, _programSymbol, address(orderbook));

        // Call PointsFactory to create a new Points program
        Points pointsProgram =
            pointsFactory.createPointsProgram(_programName, _programSymbol, _decimals, _programOwner, orderbook);

        // Assertions on the created Points program
        assertEq(pointsProgram.name(), _programName); // Check the name
        assertEq(pointsProgram.symbol(), _programSymbol); // Check the symbol
        assertEq(pointsProgram.decimals(), _decimals); // Check the decimals
        assertEq(pointsProgram.owner(), _programOwner); // Check the owner
<<<<<<< HEAD
        assertTrue(pointsProgram.isAllowedVault(address(mockVault))); // Check the allowed vault
=======
        assertFalse(pointsProgram.isAllowedVault(address(mockVault))); // Check the allowed vault
>>>>>>> 117de4f9
        assertEq(address(pointsProgram.orderbook()), address(orderbook)); // Check the orderbook

        // Verify that the Points program is correctly tracked by the factory
        assertTrue(pointsFactory.isPointsProgram(address(pointsProgram)));
    }
}<|MERGE_RESOLUTION|>--- conflicted
+++ resolved
@@ -24,11 +24,8 @@
         assertEq(pointsProgram.symbol(), _programSymbol); // Check the symbol
         assertEq(pointsProgram.decimals(), _decimals); // Check the decimals
         assertEq(pointsProgram.owner(), _programOwner); // Check the owner
-<<<<<<< HEAD
-        assertTrue(pointsProgram.isAllowedVault(address(mockVault))); // Check the allowed vault
-=======
+
         assertFalse(pointsProgram.isAllowedVault(address(mockVault))); // Check the allowed vault
->>>>>>> 117de4f9
         assertEq(address(pointsProgram.orderbook()), address(orderbook)); // Check the orderbook
 
         // Verify that the Points program is correctly tracked by the factory
