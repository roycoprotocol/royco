// SPDX-License-Identifier: UNLICENSED
pragma solidity ^0.8.0;

import "../../../src/Points.sol";
import "../../../src/PointsFactory.sol";
import { ERC4626i } from "../../../src/ERC4626i.sol";
import { ERC4626 } from "../../../lib/solmate/src/tokens/ERC4626.sol";
import { Ownable } from "lib/solady/src/auth/Ownable.sol";
import { RoycoTestBase } from "../../utils/RoycoTestBase.sol";

contract TestFuzz_Points is RoycoTestBase {
    string programName = "TestPoints";
    string programSymbol = "TP";
    uint256 decimals = 18;
    ERC4626i vault;
    Points pointsProgram;
    address owner = ALICE_ADDRESS;
    uint256 constant MINIMUM_CAMPAIGN_DURATION = 7 days;
    uint256 campaignId;
    address ipAddress;

    function setUp() external {
        setupBaseEnvironment();
        vault = erc4626iFactory.createIncentivizedVault(mockVault, owner, "Test Vault", ERC4626I_FACTORY_MIN_FRONTEND_FEE);
        pointsProgram = PointsFactory(vault.POINTS_FACTORY()).createPointsProgram(programName, programSymbol, decimals, owner, orderbook);
        ipAddress = CHARLIE_ADDRESS;

        // Create a rewards campaign
        vm.startPrank(owner);
        pointsProgram.addAllowedVault(address(vault));
<<<<<<< HEAD
        // campaignId = pointsProgram.createPointsRewardsCampaign(block.timestamp, block.timestamp + 30 days, 1000e18);
        // pointsProgram.addAllowedIP(ipAddress);
=======
>>>>>>> 117de4f9
        vm.stopPrank();
    }

    function testFuzz_PointsCreation(address _owner, string memory _name, string memory _symbol, uint256 _decimals) external {
        ERC4626i newVault = erc4626iFactory.createIncentivizedVault(mockVault, _owner, "Test Vault", ERC4626I_FACTORY_MIN_FRONTEND_FEE);
        RecipeOrderbook newOrderbook = new RecipeOrderbook(address(weirollImplementation), 0.01e18, 0.001e18, OWNER_ADDRESS, address(pointsFactory));

        Points fuzzPoints = PointsFactory(vault.POINTS_FACTORY()).createPointsProgram(_name, _symbol, _decimals, _owner, newOrderbook);
<<<<<<< HEAD

=======
        
>>>>>>> 117de4f9
        assertEq(fuzzPoints.name(), _name);
        assertEq(fuzzPoints.symbol(), _symbol);
        assertEq(fuzzPoints.decimals(), _decimals);
        assertEq(fuzzPoints.owner(), _owner);
<<<<<<< HEAD
        assertTrue(fuzzPoints.isAllowedVault(address(newVault)));
        assertEq(address(fuzzPoints.orderbook()), address(newOrderbook));
    }

    // TODO: Change to the campaignless paradigm
    // function testFuzz_CreatePointsRewardsCampaign(uint256 _start, uint256 _end, uint256 _totalRewards) external prankModifier(owner) {
    //     // Ensure valid time intervals and duration
    //     _start = block.timestamp + (_start % 365 days); // Start within the next year
    //     _end = _start + MINIMUM_CAMPAIGN_DURATION + (_end % 365 days); // Ensure the end is valid and respects the minimum campaign duration

    //     // Bound the total rewards to avoid overflow and revert
    //     _totalRewards = _totalRewards % 1e30; // Cap total rewards to a reasonable value to avoid overflow

    //     // Create the rewards campaign
    //     uint256 newCampaignId = pointsProgram.createPointsRewardsCampaign(_start, _end, _totalRewards);

    //     // Verify the campaign was successfully added
    //     assertTrue(pointsProgram.allowedCampaigns(newCampaignId));
    // }

    // function testFuzz_RevertIf_CampaignNotStarted(uint256 _blockTimestamp, uint256 _start, uint256 _end, uint256 _totalRewards) external prankModifier(owner) {
    //     // Set _start in the past
    //     vm.warp(_blockTimestamp);
    //     vm.assume(_start < _blockTimestamp);

    //     vm.expectRevert(abi.encodeWithSelector(ERC4626i.CampaignNotStarted.selector));
    //     pointsProgram.createPointsRewardsCampaign(_start, _end, _totalRewards);
    // }

    // function testFuzz_RevertIf_IncorrectInterval(uint256 _blockTimestamp, uint256 _start, uint256 _end, uint256 _totalRewards) external prankModifier(owner) {
    //     vm.assume(_start > _blockTimestamp);
    //     vm.assume(_end > _blockTimestamp);
    //     vm.assume(_end < _start);

    //     vm.expectRevert(abi.encodeWithSelector(ERC4626i.IncorrectInterval.selector));
    //     pointsProgram.createPointsRewardsCampaign(_start, _end, _totalRewards);
    // }

    // function testFuzz_RevertIf_CampaignTooShort(uint256 _start, uint256 _end, uint256 _totalRewards) external prankModifier(owner) {
    //     _start = block.timestamp + (_start % 365 days);
    //     _end = _start + (MINIMUM_CAMPAIGN_DURATION - 1);

    //     vm.expectRevert(abi.encodeWithSelector(ERC4626i.CampaignTooShort.selector));
    //     pointsProgram.createPointsRewardsCampaign(_start, _end, _totalRewards);
    // }

=======
        assertFalse(fuzzPoints.isAllowedVault(address(newVault)));
        assertEq(address(fuzzPoints.orderbook()), address(newOrderbook));
    }

>>>>>>> 117de4f9
    function testFuzz_AddAllowedIP(address _ip) external prankModifier(owner) {
        pointsProgram.addAllowedIP(_ip);
        assertTrue(pointsProgram.allowedIPs(_ip));
    }

    function testFuzz_RevertIf_NonOwnerAddsAllowedIP(address _ip, address _nonOwner) external prankModifier(_nonOwner) {
        vm.assume(_nonOwner != owner);

        vm.expectRevert(abi.encodeWithSelector(Ownable.Unauthorized.selector));
        pointsProgram.addAllowedIP(_ip);
    }

    function testFuzz_RemoveAllowedIP(address _ip) external prankModifier(owner) {
        pointsProgram.addAllowedIP(_ip);
        assertTrue(pointsProgram.allowedIPs(_ip));

        pointsProgram.removeAllowedIP(_ip);
        assertFalse(pointsProgram.allowedIPs(_ip));
    }

    function testFuzz_RevertIf_NonOwnerRemovesAllowedIP(address _ip, address _nonOwner) external prankModifier(_nonOwner) {
        vm.assume(_nonOwner != owner);

        vm.expectRevert(abi.encodeWithSelector(Ownable.Unauthorized.selector));
        pointsProgram.removeAllowedIP(_ip);
    }

<<<<<<< HEAD
    // TODO: Refactor as necessary
    // function testFuzz_AwardPoints_Campaign(address _to, uint256 _amount) external prankModifier(address(vault)) {
    //     vm.expectEmit(true, true, false, true, address(pointsProgram));
    //     emit Points.Award(_to, _amount);

    //     pointsProgram.award(_to, _amount, campaignId);
    // }

    // function testFuzz_RevertIf_NonVaultAwardsPoints_Campaign(address _to, uint256 _amount, address _nonVault) external prankModifier(_nonVault) {
    //     vm.assume(_nonVault != address(vault));

    //     vm.expectRevert(abi.encodeWithSelector(Points.OnlyIncentivizedVault.selector));
    //     pointsProgram.award(_to, _amount, campaignId);
    // }

    // function testFuzz_RevertIf_AwardPoints_NonAuthorizedCampaign(
    //     uint256 _invalidCampaignId,
    //     address _to,
    //     uint256 _amount
    // )
    //     external
    //     prankModifier(address(vault))
    // {
    //     vm.assume(campaignId != _invalidCampaignId);

    //     vm.expectRevert(abi.encodeWithSelector(Points.CampaignNotAuthorized.selector));
    //     pointsProgram.award(_to, _amount, _invalidCampaignId);
    // }
=======
>>>>>>> 117de4f9

    function testFuzz_AwardPoints_AllowedIP(address _to, uint256 _amount, address _ip) external prankModifier(address(orderbook)) {
        pointsProgram.addAllowedIP(_ip);

        vm.expectEmit(true, true, false, true, address(pointsProgram));
        emit Points.Award(_to, _amount);

        pointsProgram.award(_to, _amount, _ip);
    }

    // Fuzz test reverting when a non-allowed IP tries to award points
    function testFuzz_RevertIf_NonAllowedIPAwardsPoints(address _to, uint256 _amount, address _nonAllowedIP) external prankModifier(address(orderbook)) {
        vm.assume(_nonAllowedIP != ipAddress);
        
        vm.expectRevert(abi.encodeWithSelector(Points.NotAllowedIP.selector));
        pointsProgram.award(_to, _amount, _nonAllowedIP);
    }

    // Fuzz test reverting when a non-orderbook address calls award for IPs
    function testFuzz_RevertIf_NonOrderbookCallsAwardForIP(address _to, uint256 _amount, address _nonOrderbook) external prankModifier(_nonOrderbook) {
        vm.assume(_nonOrderbook != address(orderbook));

        vm.expectRevert(abi.encodeWithSelector(Points.OnlyRecipeOrderbook.selector));
        pointsProgram.award(_to, _amount, ipAddress);
    }
}<|MERGE_RESOLUTION|>--- conflicted
+++ resolved
@@ -28,11 +28,7 @@
         // Create a rewards campaign
         vm.startPrank(owner);
         pointsProgram.addAllowedVault(address(vault));
-<<<<<<< HEAD
-        // campaignId = pointsProgram.createPointsRewardsCampaign(block.timestamp, block.timestamp + 30 days, 1000e18);
-        // pointsProgram.addAllowedIP(ipAddress);
-=======
->>>>>>> 117de4f9
+        
         vm.stopPrank();
     }
 
@@ -41,68 +37,15 @@
         RecipeOrderbook newOrderbook = new RecipeOrderbook(address(weirollImplementation), 0.01e18, 0.001e18, OWNER_ADDRESS, address(pointsFactory));
 
         Points fuzzPoints = PointsFactory(vault.POINTS_FACTORY()).createPointsProgram(_name, _symbol, _decimals, _owner, newOrderbook);
-<<<<<<< HEAD
-
-=======
         
->>>>>>> 117de4f9
         assertEq(fuzzPoints.name(), _name);
         assertEq(fuzzPoints.symbol(), _symbol);
         assertEq(fuzzPoints.decimals(), _decimals);
         assertEq(fuzzPoints.owner(), _owner);
-<<<<<<< HEAD
-        assertTrue(fuzzPoints.isAllowedVault(address(newVault)));
-        assertEq(address(fuzzPoints.orderbook()), address(newOrderbook));
-    }
-
-    // TODO: Change to the campaignless paradigm
-    // function testFuzz_CreatePointsRewardsCampaign(uint256 _start, uint256 _end, uint256 _totalRewards) external prankModifier(owner) {
-    //     // Ensure valid time intervals and duration
-    //     _start = block.timestamp + (_start % 365 days); // Start within the next year
-    //     _end = _start + MINIMUM_CAMPAIGN_DURATION + (_end % 365 days); // Ensure the end is valid and respects the minimum campaign duration
-
-    //     // Bound the total rewards to avoid overflow and revert
-    //     _totalRewards = _totalRewards % 1e30; // Cap total rewards to a reasonable value to avoid overflow
-
-    //     // Create the rewards campaign
-    //     uint256 newCampaignId = pointsProgram.createPointsRewardsCampaign(_start, _end, _totalRewards);
-
-    //     // Verify the campaign was successfully added
-    //     assertTrue(pointsProgram.allowedCampaigns(newCampaignId));
-    // }
-
-    // function testFuzz_RevertIf_CampaignNotStarted(uint256 _blockTimestamp, uint256 _start, uint256 _end, uint256 _totalRewards) external prankModifier(owner) {
-    //     // Set _start in the past
-    //     vm.warp(_blockTimestamp);
-    //     vm.assume(_start < _blockTimestamp);
-
-    //     vm.expectRevert(abi.encodeWithSelector(ERC4626i.CampaignNotStarted.selector));
-    //     pointsProgram.createPointsRewardsCampaign(_start, _end, _totalRewards);
-    // }
-
-    // function testFuzz_RevertIf_IncorrectInterval(uint256 _blockTimestamp, uint256 _start, uint256 _end, uint256 _totalRewards) external prankModifier(owner) {
-    //     vm.assume(_start > _blockTimestamp);
-    //     vm.assume(_end > _blockTimestamp);
-    //     vm.assume(_end < _start);
-
-    //     vm.expectRevert(abi.encodeWithSelector(ERC4626i.IncorrectInterval.selector));
-    //     pointsProgram.createPointsRewardsCampaign(_start, _end, _totalRewards);
-    // }
-
-    // function testFuzz_RevertIf_CampaignTooShort(uint256 _start, uint256 _end, uint256 _totalRewards) external prankModifier(owner) {
-    //     _start = block.timestamp + (_start % 365 days);
-    //     _end = _start + (MINIMUM_CAMPAIGN_DURATION - 1);
-
-    //     vm.expectRevert(abi.encodeWithSelector(ERC4626i.CampaignTooShort.selector));
-    //     pointsProgram.createPointsRewardsCampaign(_start, _end, _totalRewards);
-    // }
-
-=======
         assertFalse(fuzzPoints.isAllowedVault(address(newVault)));
         assertEq(address(fuzzPoints.orderbook()), address(newOrderbook));
     }
 
->>>>>>> 117de4f9
     function testFuzz_AddAllowedIP(address _ip) external prankModifier(owner) {
         pointsProgram.addAllowedIP(_ip);
         assertTrue(pointsProgram.allowedIPs(_ip));
@@ -130,38 +73,6 @@
         pointsProgram.removeAllowedIP(_ip);
     }
 
-<<<<<<< HEAD
-    // TODO: Refactor as necessary
-    // function testFuzz_AwardPoints_Campaign(address _to, uint256 _amount) external prankModifier(address(vault)) {
-    //     vm.expectEmit(true, true, false, true, address(pointsProgram));
-    //     emit Points.Award(_to, _amount);
-
-    //     pointsProgram.award(_to, _amount, campaignId);
-    // }
-
-    // function testFuzz_RevertIf_NonVaultAwardsPoints_Campaign(address _to, uint256 _amount, address _nonVault) external prankModifier(_nonVault) {
-    //     vm.assume(_nonVault != address(vault));
-
-    //     vm.expectRevert(abi.encodeWithSelector(Points.OnlyIncentivizedVault.selector));
-    //     pointsProgram.award(_to, _amount, campaignId);
-    // }
-
-    // function testFuzz_RevertIf_AwardPoints_NonAuthorizedCampaign(
-    //     uint256 _invalidCampaignId,
-    //     address _to,
-    //     uint256 _amount
-    // )
-    //     external
-    //     prankModifier(address(vault))
-    // {
-    //     vm.assume(campaignId != _invalidCampaignId);
-
-    //     vm.expectRevert(abi.encodeWithSelector(Points.CampaignNotAuthorized.selector));
-    //     pointsProgram.award(_to, _amount, _invalidCampaignId);
-    // }
-=======
->>>>>>> 117de4f9
-
     function testFuzz_AwardPoints_AllowedIP(address _to, uint256 _amount, address _ip) external prankModifier(address(orderbook)) {
         pointsProgram.addAllowedIP(_ip);
 
