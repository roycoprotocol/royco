// SPDX-License-Identifier: UNLICENSED
pragma solidity ^0.8.0;

import { ERC20 } from "lib/solmate/src/tokens/ERC20.sol";
import { SafeCast } from "src/libraries/SafeCast.sol";
import { SafeTransferLib } from "lib/solmate/src/utils/SafeTransferLib.sol";
import { Ownable2Step, Ownable } from "lib/openzeppelin-contracts/contracts/access/Ownable2Step.sol";
import { Points } from "src/Points.sol";
import { PointsFactory } from "src/PointsFactory.sol";
import { FixedPointMathLib } from "lib/solmate/src/utils/FixedPointMathLib.sol";
import { IERC4626 } from "src/interfaces/IERC4626.sol";
import { ERC4626iFactory } from "src/ERC4626iFactory.sol";


/// @dev A token inheriting from ERC20Rewards will reward token holders with a rewards token.
/// The rewarded amount will be a fixed wei per second, distributed proportionally to token holders
/// by the size of their holdings.
contract ERC4626i is Ownable2Step, ERC20, IERC4626 {
    using SafeTransferLib for ERC20;

    using SafeCast for uint256;
    using FixedPointMathLib for uint256;

    /*//////////////////////////////////////////////////////////////
                               INTERFACE
    //////////////////////////////////////////////////////////////*/

    event RewardsSet(uint32 start, uint32 end, uint256 rate);
    event RewardsPerTokenUpdated(uint256 accumulated);
    event UserRewardsUpdated(address user, uint256 userRewards, uint256 paidRewardPerToken);
    event Claimed(address reward, address user, address receiver, uint256 claimed);
    event FeesClaimed(address claimant, address reward);
    event RewardsTokenAdded(address rewardsToken);

    error MaxRewardsReached();
    error VaultNotAuthorizedToRewardPoints();
    error InvalidInterval();
    error IntervalInProgress();
    error NoIntervalInProgress();
    error RateCannotDecrease();
    error DuplicateRewardToken();
    error FrontendFeeBelowMinimum();
    error InvalidReward();
    error OnlyClaimant();
    error InvalidWithdrawal();
    error InvalidIntervalDuration();
    error NotOwnerOfVaultOrApproved();

    /*//////////////////////////////////////////////////////////////
                                STORAGE
    //////////////////////////////////////////////////////////////*/

    /// @custom:field start The start time of the rewards schedule 
    /// @custom:field end   The end time of the rewards schedule
    /// @custom:field rate  The reward rate split among all token holders a second in Wei
    struct RewardsInterval {
        uint32 start;
        uint32 end; 
        uint96 rate; 
    }

    /// @custom:field accumulated The accumulated rewards per token for the intervaled, scaled up by WAD
    /// @custom:field lastUpdated THe last time rewards per token (accumulated) was updated
    struct RewardsPerToken {
        uint128 accumulated;
        uint32 lastUpdated;
    }

    /// @custom:field accumulated Rewards accumulated for the user until the checkpoint 
    /// @custom:field checkpoint  RewardsPerToken the last time the user rewards were updated
    struct UserRewards {
        uint128 accumulated; 
        uint128 checkpoint;
    }

    /// @dev The max amount of reward campaigns a user can be involved in 
    uint256 public constant MAX_REWARDS = 20;
    /// @dev The minimum duration a reward campaign must last
    uint256 public constant MIN_CAMPAIGN_DURATION = 1 weeks;

    /// @dev The address of the underlying vault being incentivized 
    IERC4626 public immutable VAULT;
    /// @dev The underlying asset being deposited into the vault 
    ERC20 public immutable DEPOSIT_ASSET;
    /// @dev The address of the canonical points program factory 
    PointsFactory public immutable POINTS_FACTORY;
    /// @dev The address of the canonical ERC4626i factory
    ERC4626iFactory public immutable ERC4626I_FACTORY;

    /// @dev The fee taken by the referring frontend, out of WAD
    uint256 public frontendFee;

    /// @dev Tokens {and,or} Points campaigns used as rewards
    address[] public rewards;
    /// @dev Maps a reward address to whether it has been added via addRewardsToken
    mapping(address => bool) public isReward;
    /// @dev Maps a reward to the interval in which rewards are distributed over
    mapping(address => RewardsInterval) public rewardToInterval;
    /// @dev maps a reward (either token or points) to the accumulator to track reward distribution
    mapping(address => RewardsPerToken) public rewardToRPT;
    /// @dev Maps a reward (either token or points) to a user, and that users accumulated rewards
    mapping(address => mapping(address => UserRewards)) public rewardToUserToAR; 
    /// @dev Maps a reward (either token or points) to a claimant, to accrued fees
    mapping(address => mapping(address => uint256)) public rewardToClaimantToFees;

    /*//////////////////////////////////////////////////////////////
                              CONSTRUCTOR
    //////////////////////////////////////////////////////////////*/

    /// @param _owner The owner of the incentivized vault
    /// @param name The name of the incentivized vault token 
    /// @param symbol The symbol to use for the incentivized vault token 
    /// @param vault The underlying vault being incentivized 
    /// @param initialFrontendFee The initial fee set for the frontend out of WAD 
    /// @param pointsFactory The canonical factory responsible for deploying all points programs
<<<<<<< HEAD
    constructor(address _owner, string memory name, string memory symbol, address vault, uint256 initialFrontendFee, address pointsFactory) ERC20(name, symbol, ERC20(vault).decimals()) Owned(_owner) {
=======
    constructor(address _owner, string memory name, string memory symbol, address vault, uint256 initialFrontendFee, address pointsFactory) ERC20(name, symbol, 18) Ownable(_owner) {
>>>>>>> 1da6e74a
        
        ERC4626I_FACTORY = ERC4626iFactory(msg.sender);
        
        if(initialFrontendFee < ERC4626I_FACTORY.minimumFrontendFee()) revert FrontendFeeBelowMinimum();

        frontendFee = initialFrontendFee;
        VAULT = IERC4626(vault);
        DEPOSIT_ASSET = ERC20(VAULT.asset());
        POINTS_FACTORY = PointsFactory(pointsFactory);

        DEPOSIT_ASSET.approve(vault, type(uint256).max);
    }

    /// @param rewardsToken The new reward token / points program to be used as incentives
    function addRewardsToken(address rewardsToken) public onlyOwner {
        if (rewards.length == MAX_REWARDS) revert MaxRewardsReached();
        if (isReward[rewardsToken]) revert DuplicateRewardToken();
        rewards.push(rewardsToken);
        isReward[rewardsToken] = true;
        emit RewardsTokenAdded(rewardsToken);
    }

    /// @param newFrontendFee The new front-end fee out of WAD
    function setFrontendFee(uint256 newFrontendFee) public onlyOwner {
        if (newFrontendFee < ERC4626I_FACTORY.minimumFrontendFee()) revert FrontendFeeBelowMinimum();
        frontendFee = newFrontendFee;
    }

    /// @param to The address to send all fees owed to msg.sender to
    function claimFees(address to) external {
        for (uint256 i = 0; i < rewards.length; i++) {
            address reward = rewards[i];
            claimFees(to, reward);
        }
    }

    /// @param to The address to send all fees owed to msg.sender to
    /// @param reward The reward token / points program to claim fees from
    function claimFees(address to, address reward) public {
        if (!isReward[reward]) revert InvalidReward();

        uint256 owed = rewardToClaimantToFees[reward][msg.sender];
        rewardToClaimantToFees[reward][msg.sender] = 0;
        pushReward(reward, to, owed);
        
        emit FeesClaimed(msg.sender, reward);
    }

    /// @param reward The reward token / points program 
    /// @param from The address to pull rewards from 
    /// @param amount The amount of rewards to deduct from the user
    function pullReward(address reward, address from, uint256 amount) internal {
        if (POINTS_FACTORY.isPointsProgram(reward)) {
            if (!Points(reward).isAllowedVault(address(this))) revert VaultNotAuthorizedToRewardPoints();
        } else {
            ERC20(reward).safeTransferFrom(from, address(this), amount);
        }
    }

    /// @param reward The reward token / points program 
    /// @param to The address to send rewards to 
    /// @param amount The amount of rewards to deduct from the user
    function pushReward(address reward, address to, uint256 amount) internal {
        if (POINTS_FACTORY.isPointsProgram(reward)) {
            Points(reward).award(to, amount);
        } else {
            ERC20(reward).safeTransfer(to, amount);
        }
    }

    /// @notice Extend the rewards interval for a given rewards campaign by adding more rewards 
    /// @param reward The reward token / points campaign to extend rewards for 
    /// @param rewardsAdded The amount of rewards to add to the campaign 
    /// @param newEnd The end date of the rewards campaign 
    /// @param frontendFeeRecipient The address to reward for directing IP flow
    function extendRewardsInterval(address reward, uint256 rewardsAdded, uint256 newEnd, address frontendFeeRecipient) public onlyOwner {
        if (!isReward[reward]) revert InvalidReward();
        RewardsInterval storage rewardsInterval = rewardToInterval[reward];
        if(newEnd <= rewardsInterval.end) revert InvalidInterval();
        if(block.timestamp >= rewardsInterval.end) revert NoIntervalInProgress();
        _updateRewardsPerToken(reward);

        // Calculate fees
        uint256 frontendFeeTaken = rewardsAdded.mulWadDown(frontendFee);
        uint256 protocolFeeTaken = rewardsAdded.mulWadDown(ERC4626I_FACTORY.protocolFee());

        // Make fees available for claiming
        rewardToClaimantToFees[reward][frontendFeeRecipient] += frontendFeeTaken;
        rewardToClaimantToFees[reward][ERC4626I_FACTORY.protocolFeeRecipient()] += protocolFeeTaken;

        // Calculate the new rate
        uint256 rewardsAfterFee = rewardsAdded - frontendFeeTaken - protocolFeeTaken;

        uint256 newStart = block.timestamp > uint256(rewardsInterval.start) ? block.timestamp : uint256(rewardsInterval.start);

        if ((newEnd - newStart) < MIN_CAMPAIGN_DURATION) revert InvalidIntervalDuration();

        uint256 remainingRewards = rewardsInterval.end < newStart ? 0 : rewardsInterval.rate * (rewardsInterval.end - newStart.toUint32());
        uint256 rate = (rewardsAfterFee + remainingRewards) / (newEnd - newStart);

        if (rate < rewardsInterval.rate) revert RateCannotDecrease();

        rewardsInterval.start = newStart.toUint32();
        rewardsInterval.end = newEnd.toUint32();
        rewardsInterval.rate = rate.toUint96();

        emit RewardsSet(block.timestamp.toUint32(), newEnd.toUint32(), rate);

        pullReward(reward, msg.sender, rewardsAdded);
    }

    /// @dev Set a rewards schedule
    /// @param reward The reward token or points program to set the interval for 
    /// @param start The start timestamp of the interval 
    /// @param end The end timestamp of the interval 
    /// @param totalRewards The amount of rewards to distribute over the interval
    /// @param frontendFeeRecipient The address to reward the frontendFee
    function setRewardsInterval(address reward, uint256 start, uint256 end, uint256 totalRewards, address frontendFeeRecipient) external onlyOwner {
        if (!isReward[reward]) revert InvalidReward();
        if(start >= end) revert InvalidInterval();
        if ((end - start) < MIN_CAMPAIGN_DURATION) revert InvalidIntervalDuration();

        RewardsInterval storage rewardsInterval = rewardToInterval[reward];
        RewardsPerToken storage rewardsPerToken = rewardToRPT[reward];

        // A new rewards program can be set if one is not running
        if (block.timestamp.toUint32() >= rewardsInterval.start && block.timestamp.toUint32() <= rewardsInterval.end) revert IntervalInProgress();

        // Update the rewards per token so that we don't lose any rewards
        _updateRewardsPerToken(reward);

        // Calculate fees
        uint256 frontendFeeTaken = totalRewards.mulWadDown(frontendFee);
        uint256 protocolFeeTaken = totalRewards.mulWadDown(ERC4626I_FACTORY.protocolFee());

        // Make fees available for claiming
        rewardToClaimantToFees[reward][frontendFeeRecipient] += frontendFeeTaken;
        rewardToClaimantToFees[reward][ERC4626I_FACTORY.protocolFeeRecipient()] += protocolFeeTaken;

        // Calculate the rate
        uint256 rewardsAfterFee = totalRewards - frontendFeeTaken - protocolFeeTaken;
        uint256 rate = rewardsAfterFee / (end - start);

        rewardsInterval.start = start.toUint32();
        rewardsInterval.end = end.toUint32();
        rewardsInterval.rate = rate.toUint96();

        // If setting up a new rewards program, the rewardsPerToken.accumulated is used and built upon
        // New rewards start accumulating from the new rewards program start
        // Any unaccounted rewards from last program can still be added to the user rewards
        // Any unclaimed rewards can still be claimed
        rewardsPerToken.lastUpdated = start.toUint32();

        emit RewardsSet(start.toUint32(), end.toUint32(), rate);

        pullReward(reward, msg.sender, totalRewards);
    }

    /// @notice Update the rewards per token accumulator according to the rate, the time elapsed since the last update, and the current total staked amount.
    function _calculateRewardsPerToken(
        RewardsPerToken memory rewardsPerTokenIn,
        RewardsInterval memory rewardsInterval_
    )
        internal
        view
        returns (RewardsPerToken memory)
    {
        RewardsPerToken memory rewardsPerTokenOut = RewardsPerToken(rewardsPerTokenIn.accumulated, rewardsPerTokenIn.lastUpdated);
        uint256 totalSupply_ = totalSupply;

        // No changes if the program hasn't started
        if (block.timestamp < rewardsInterval_.start) return rewardsPerTokenOut;

        // Stop accumulating at the end of the rewards interval
        uint256 updateTime = block.timestamp < rewardsInterval_.end ? block.timestamp : rewardsInterval_.end;
        uint256 elapsed = updateTime - rewardsPerTokenIn.lastUpdated;

        // No changes if no time has passed
        if (elapsed == 0) return rewardsPerTokenOut;
        rewardsPerTokenOut.lastUpdated = updateTime.toUint32();

        // If there are no stakers we just change the last update time, the rewards for intervals without stakers are not accumulated
        if (totalSupply_ == 0) return rewardsPerTokenOut;

        uint256 elapsedWAD = elapsed * 1e18;
        // Calculate and update the new value of the accumulator.
        rewardsPerTokenOut.accumulated = (rewardsPerTokenIn.accumulated + (elapsedWAD.mulDivDown(rewardsInterval_.rate, totalSupply_))).toUint128(); // The rewards per token are scaled up for precision

        return rewardsPerTokenOut;
    }

    /// @notice Calculate the rewards accumulated by a stake between two checkpoints.
    function _calculateUserRewards(uint256 stake_, uint256 earlierCheckpoint, uint256 latterCheckpoint) internal pure returns (uint256) {
        return stake_ * (latterCheckpoint - earlierCheckpoint) / 1e18; // We must scale down the rewards by the precision factor
    }

    /// @notice Update and return the rewards per token accumulator according to the rate, the time elapsed since the last update, and the current total staked
    /// amount.
    function _updateRewardsPerToken(address reward) internal returns (RewardsPerToken memory) {
        RewardsInterval storage rewardsInterval = rewardToInterval[reward];
        RewardsPerToken memory rewardsPerTokenIn = rewardToRPT[reward];
        RewardsPerToken memory rewardsPerTokenOut = _calculateRewardsPerToken(rewardsPerTokenIn, rewardsInterval);

        // We skip the storage changes if already updated in the same block, or if the program has ended and was updated at the end
        if (rewardsPerTokenIn.lastUpdated == rewardsPerTokenOut.lastUpdated) return rewardsPerTokenOut;

        rewardToRPT[reward] = rewardsPerTokenOut;
        emit RewardsPerTokenUpdated(rewardsPerTokenOut.accumulated);

        return rewardsPerTokenOut;
    }

    function _updateUserRewards(address user) internal {
        for (uint256 i = 0; i < rewards.length; i++) {
            address reward = rewards[i];
            _updateUserRewards(reward, user);
        }
    }

    /// @notice Calculate and store current rewards for an user. Checkpoint the rewardsPerToken value with the user.
    function _updateUserRewards(address reward, address user) internal returns (UserRewards memory) {
        RewardsPerToken memory rewardsPerToken_ = _updateRewardsPerToken(reward);
        UserRewards memory userRewards_ = rewardToUserToAR[reward][user];

        // We skip the storage changes if there are no changes to the rewards per token accumulator
        if (userRewards_.checkpoint == rewardsPerToken_.accumulated) return userRewards_;

        // Calculate and update the new value user reserves.
        userRewards_.accumulated += _calculateUserRewards(balanceOf[user], userRewards_.checkpoint, rewardsPerToken_.accumulated).toUint128();
        userRewards_.checkpoint = rewardsPerToken_.accumulated;

        rewardToUserToAR[reward][user] = userRewards_;
        emit UserRewardsUpdated(user, userRewards_.accumulated, userRewards_.checkpoint);

        return userRewards_;
    }

    /// @dev Mint tokens, after accumulating rewards for an user and update the rewards per token accumulator.
    function _mint(address to, uint256 amount) internal virtual override {
        _updateUserRewards(to);
        super._mint(to, amount);
    }

    /// @dev Burn tokens, after accumulating rewards for an user and update the rewards per token accumulator.
    function _burn(address from, uint256 amount) internal virtual override {
        _updateUserRewards(from);
        super._burn(from, amount);
    }

    /// @notice Claim rewards for an user
    function _claim(address reward, address from, address to, uint256 amount) internal virtual {
        _updateUserRewards(reward, from);
        rewardToUserToAR[reward][from].accumulated -= amount.toUint128();
        pushReward(reward, to, amount);
        emit Claimed(reward, from, to, amount);
    }

    /// @dev Transfer tokens, after updating rewards for source and destination.
    function transfer(address to, uint256 amount) public virtual override returns (bool) {
        _updateUserRewards(msg.sender);
        _updateUserRewards(to);
        return super.transfer(to, amount);
    }

    /// @dev Transfer tokens, after updating rewards for source and destination.
    function transferFrom(address from, address to, uint256 amount) public virtual override returns (bool) {
        _updateUserRewards(from);
        _updateUserRewards(to);
        return super.transferFrom(from, to, amount);
    }

    /// @notice Claim all rewards for the caller
    /// @param to The address to send the rewards to
    function claim(address to) public {
        for (uint256 i = 0; i < rewards.length; i++) {
            address reward = rewards[i];
            _claim(reward, msg.sender, to, currentUserRewards(reward, msg.sender));
        }
    }

    /// @param to The address to send the rewards to
    /// @param reward The reward token / points program to claim rewards from
    function claim(address to, address reward) public {
        if (!isReward[reward]) revert InvalidReward();
        _claim(reward, msg.sender, to, currentUserRewards(reward, msg.sender));
    }

    /// @notice Calculate and return current rewards per token.
    function currentRewardsPerToken(address reward) public view returns (uint256) {
        return _calculateRewardsPerToken(rewardToRPT[reward], rewardToInterval[reward]).accumulated;
    }

    /// @notice Calculate and return current rewards for a user.
    /// @dev This repeats the logic used on transactions, but doesn't update the storage.
    function currentUserRewards(address reward, address user) public view returns (uint256) {
        UserRewards memory accumulatedRewards_ = rewardToUserToAR[reward][user];
        RewardsPerToken memory rewardsPerToken_ = _calculateRewardsPerToken(rewardToRPT[reward], rewardToInterval[reward]);
        return accumulatedRewards_.accumulated + _calculateUserRewards(balanceOf[user], accumulatedRewards_.checkpoint, rewardsPerToken_.accumulated);
    }

    /// @notice Calculates the rate a user would receive in rewards after depositing assets
    /// @return The rate of rewards, measured in wei of rewards token per wei of assets per second, scaled up by 1e18 to avoid precision loss
    function previewRateAfterDeposit(address reward, uint256 assets) public view returns (uint256) {
        RewardsInterval memory rewardsInterval = rewardToInterval[reward];
        uint256 shares = VAULT.previewDeposit(assets);

        return (rewardsInterval.rate * shares / (totalSupply + shares)) * 1e18 / assets;
    }

    /*//////////////////////////////////////////////////////////////
                            ERC4626 OVERRIDE
    //////////////////////////////////////////////////////////////*/

    /// @inheritdoc IERC4626
    function asset() external view returns (address _asset) {
        return address(DEPOSIT_ASSET);
    }

    /// @inheritdoc IERC4626
    function totalAssets() public view returns (uint256) {
        return VAULT.convertToAssets(ERC20(address(VAULT)).balanceOf(address(this)));
    }

    /// @inheritdoc IERC4626
    function deposit(uint256 assets, address receiver) public returns (uint256 shares) {
        DEPOSIT_ASSET.safeTransferFrom(msg.sender, address(this), assets);

        shares = VAULT.deposit(assets, address(this));
        _mint(receiver, shares);

        emit Deposit(msg.sender, receiver, assets, shares);
    }

    /// @inheritdoc IERC4626
    function mint(uint256 shares, address receiver) public returns (uint256 assets) {
        DEPOSIT_ASSET.safeTransferFrom(msg.sender, address(this), VAULT.previewMint(shares));

        assets = VAULT.mint(shares, address(this));
        _mint(receiver, shares);

        emit Deposit(msg.sender, receiver, assets, shares);
    }

    /// @inheritdoc IERC4626
    function withdraw(uint256 assets, address receiver, address owner) external returns (uint256 shares) {
        uint256 expectedShares = VAULT.previewWithdraw(assets);
        // Check the caller is the token owner or has been approved by the owner
        if (msg.sender != owner) {
            uint256 allowed = allowance[owner][msg.sender];
            if (expectedShares > allowed) revert NotOwnerOfVaultOrApproved();
            if (allowed != type(uint256).max) allowance[owner][msg.sender] = allowed - expectedShares;
        }

        shares = VAULT.withdraw(assets, receiver, address(this));

        if (shares != expectedShares) revert InvalidWithdrawal();

        _burn(owner, shares);

        emit Withdraw(msg.sender, receiver, owner, assets, shares);
    }

    /// @inheritdoc IERC4626
    function redeem(uint256 shares, address receiver, address owner) external returns (uint256 assets) {
        // Check the caller is the token owner or has been approved by the owner
        if (msg.sender != owner) {
            uint256 allowed = allowance[owner][msg.sender];
            if (shares > allowed) revert NotOwnerOfVaultOrApproved();
            if (allowed != type(uint256).max) allowance[owner][msg.sender] = allowed - shares;
        }

        assets = VAULT.redeem(shares, receiver, address(this));

        _burn(owner, shares);
        DEPOSIT_ASSET.safeTransfer(receiver, assets);

        emit Withdraw(msg.sender, receiver, owner, assets, shares);
    }

    /// @inheritdoc IERC4626
    function convertToShares(uint256 assets) external view returns (uint256 shares) {
        shares = VAULT.convertToShares(assets);
    }

    /// @inheritdoc IERC4626
    function convertToAssets(uint256 shares) external view returns (uint256 assets) {
        assets = VAULT.convertToAssets(shares);
    }

    /// @inheritdoc IERC4626
    function maxDeposit(address) external view returns (uint256 maxAssets) {
        maxAssets = VAULT.maxDeposit(address(this));
    }

    /// @inheritdoc IERC4626
    function previewDeposit(uint256 assets) external view returns (uint256 shares) {
        shares = VAULT.previewDeposit(assets);
    }

    /// @inheritdoc IERC4626
    function maxMint(address) external view returns (uint256 maxShares) {
        maxShares = VAULT.maxMint(address(this));
    }

    /// @inheritdoc IERC4626
    function previewMint(uint256 shares) external view returns (uint256 assets) {
        assets = VAULT.previewMint(shares);
    }

    /// @inheritdoc IERC4626
    function maxWithdraw(address) external view returns (uint256 maxAssets) {
        maxAssets = VAULT.maxWithdraw(address(this));
    }

    /// @inheritdoc IERC4626
    function previewWithdraw(uint256 assets) external view virtual returns (uint256 shares) {
        shares = VAULT.previewWithdraw(assets);
    }

    /// @inheritdoc IERC4626
    function maxRedeem(address) external view returns (uint256 maxShares) {
        maxShares = VAULT.maxRedeem(address(this));
    }

    /// @inheritdoc IERC4626
    function previewRedeem(uint256 shares) external view returns (uint256 assets) {
        assets = VAULT.previewRedeem(shares);
    }

}<|MERGE_RESOLUTION|>--- conflicted
+++ resolved
@@ -113,11 +113,7 @@
     /// @param vault The underlying vault being incentivized 
     /// @param initialFrontendFee The initial fee set for the frontend out of WAD 
     /// @param pointsFactory The canonical factory responsible for deploying all points programs
-<<<<<<< HEAD
-    constructor(address _owner, string memory name, string memory symbol, address vault, uint256 initialFrontendFee, address pointsFactory) ERC20(name, symbol, ERC20(vault).decimals()) Owned(_owner) {
-=======
-    constructor(address _owner, string memory name, string memory symbol, address vault, uint256 initialFrontendFee, address pointsFactory) ERC20(name, symbol, 18) Ownable(_owner) {
->>>>>>> 1da6e74a
+    constructor(address _owner, string memory name, string memory symbol, address vault, uint256 initialFrontendFee, address pointsFactory) ERC20(name, symbol, ERC20(vault).decimals()) Ownable(_owner) {
         
         ERC4626I_FACTORY = ERC4626iFactory(msg.sender);
         
