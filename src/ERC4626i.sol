--- conflicted
+++ resolved
@@ -201,14 +201,9 @@
     /// @param start The start timestamp of the interval 
     /// @param end The end timestamp of the interval 
     /// @param totalRewards The amount of rewards to distribute over the interval
-<<<<<<< HEAD
     /// @param frontendFeeRecipient The address to reward the frontendFee
     function setRewardsInterval(address reward, uint256 start, uint256 end, uint256 totalRewards, address frontendFeeRecipient) external onlyOwner {
         if(start >= end) revert InvalidInterval();
-=======
-    function setRewardsInterval(address reward, uint256 start, uint256 end, uint256 totalRewards) external onlyOwner {
-        if (start > end) revert InvalidInterval();
->>>>>>> a948627a
 
         RewardsInterval storage rewardsInterval = rewardToInterval[reward];
         RewardsPerToken storage rewardsPerToken = rewardToRPT[reward];
