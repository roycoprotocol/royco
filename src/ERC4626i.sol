--- conflicted
+++ resolved
@@ -2,10 +2,7 @@
 pragma solidity ^0.8.0;
 
 import { ERC20 } from "lib/solmate/src/tokens/ERC20.sol";
-<<<<<<< HEAD
-=======
 import { SafeCast } from "src/libraries/SafeCast.sol";
->>>>>>> 117de4f9
 import { SafeTransferLib } from "lib/solmate/src/utils/SafeTransferLib.sol";
 import { Owned } from "lib/solmate/src/auth/Owned.sol";
 import { Points } from "src/Points.sol";
@@ -19,17 +16,13 @@
 /// by the size of their holdings.
 contract ERC4626i is Owned, ERC20, IERC4626 {
     using SafeTransferLib for ERC20;
-<<<<<<< HEAD
-    using Cast for uint256;
-    using FixedPointMathLib for uint256;
-=======
+
     using SafeCast for uint256;
     using FixedPointMathLib for uint256;
 
     /*//////////////////////////////////////////////////////////////
                                INTERFACE
     //////////////////////////////////////////////////////////////*/
->>>>>>> 117de4f9
 
     event RewardsSet(uint32 start, uint32 end, uint256 rate);
     event RewardsPerTokenUpdated(uint256 accumulated);
@@ -37,258 +30,6 @@
     event Claimed(address reward, address user, address receiver, uint256 claimed);
     event FeesClaimed(address claimant);
     event RewardsTokenAdded(address rewardsToken);
-<<<<<<< HEAD
-
-    error MaxRewardsReached();
-    error VaultNotAuthorizedToRewardPoints();
-    error InvalidInterval();
-    error IntervalInProgress();
-    error NoIntervalInProgress();
-    error RateCannotDecrease();
-    error FrontendFeeBelowMinimum();
-
-    struct RewardsInterval {
-        uint32 start; // Start time for the current rewardsToken schedule
-        uint32 end; // End time for the current rewardsToken schedule
-        uint96 rate; // Wei rewarded per second among all token holders
-    }
-
-    struct RewardsPerToken {
-        uint128 accumulated; // Accumulated rewards per token for the interval, scaled up by 1e18
-        uint32 lastUpdated; // Last time the rewards per token accumulator was updated
-    }
-
-    struct UserRewards {
-        uint128 accumulated; // Accumulated rewards for the user until the checkpoint
-        uint128 checkpoint; // RewardsPerToken the last time the user rewards were updated
-    }
-
-    uint256 public constant MAX_REWARDS = 5;
-    uint256 public constant MIN_CAMPAIGN_DURATION = 1 weeks;
-
-    IERC4626 public immutable VAULT;
-    ERC20 public immutable DEPOSIT_ASSET;
-    ERC4626iFactory public immutable ERC4626I_FACTORY;
-    PointsFactory public immutable POINTS_FACTORY;
-
-    uint256 public frontendFee;
-
-    address[] public rewards; // Tokens or points programs used as rewards
-    mapping(address => RewardsInterval) public rewardToInterval; // Maps a reward to its interval in which rewards are accumulated by users
-    mapping(address => RewardsPerToken) public rewardToRPT; // Maps a reward to its accumulator to track rewards per token
-    mapping(address => mapping(address => UserRewards)) public rewardToUserToAR; // Maps a reward to a user to their accumulated rewards
-    mapping(address => mapping(address => uint256)) public rewardToClaimantToFees;
-
-    constructor(address _owner, string memory name, string memory symbol, uint8 decimals, address vault, uint256 initialFrontendFee, address erc4626iFactory, address pointsFactory) ERC20(name, symbol, decimals) Owned(_owner) {
-        frontendFee = initialFrontendFee;
-        VAULT = IERC4626(vault);
-        DEPOSIT_ASSET = ERC20(VAULT.asset());
-        ERC4626I_FACTORY = ERC4626iFactory(erc4626iFactory);
-        POINTS_FACTORY = PointsFactory(pointsFactory);
-    }
-
-    function addRewardsToken(address rewardsToken) public onlyOwner {
-        if (rewards.length == MAX_REWARDS) revert MaxRewardsReached();
-        rewards.push(rewardsToken);
-        emit RewardsTokenAdded(rewardsToken);
-    }
-
-    function setFrontendFee(uint256 newFrontendFee) public onlyOwner {
-        if (newFrontendFee < ERC4626I_FACTORY.minimumFrontendFee()) revert FrontendFeeBelowMinimum();
-        frontendFee = newFrontendFee;
-    }
-
-    function claimFees(address to) public {
-        emit FeesClaimed(to);
-        for (uint256 i = 0; i < rewards.length; i++) {
-            address reward = rewards[i];
-            uint256 owed = rewardToClaimantToFees[reward][to];
-            rewardToClaimantToFees[reward][to] = 0;
-            pushReward(reward, to, owed);
-        }
-    }
-
-    function pullReward(address reward, address from, uint256 amount) internal {
-        if (POINTS_FACTORY.isPointsProgram(reward)) {
-            if (!Points(reward).isAllowedVault(address(this))) revert VaultNotAuthorizedToRewardPoints();
-        } else {
-            ERC20(reward).safeTransfer(from, amount);
-        }
-    }
-
-    function pushReward(address reward, address to, uint256 amount) internal {
-        if (POINTS_FACTORY.isPointsProgram(reward)) {
-            Points(reward).award(to, amount);
-        } else {
-            ERC20(reward).safeTransfer(to, amount);
-        }
-    }
-
-    function extendRewardsInterval(address reward, uint256 rewardsAdded, uint256 newEnd, address frontendFeeRecipient) public onlyOwner {
-        RewardsInterval storage rewardsInterval = rewardToInterval[reward];
-        if(newEnd <= rewardsInterval.end) revert InvalidInterval();
-        if(block.timestamp >= rewardsInterval.end) revert NoIntervalInProgress();
-        _updateRewardsPerToken(reward);
-
-        // Calculate fees
-        uint256 frontendFeeTaken = rewardsAdded.mulWadDown(frontendFee);
-        uint256 protocolFeeTaken = rewardsAdded.mulWadDown(ERC4626I_FACTORY.protocolFee());
-
-        // Make fees available for claiming
-        rewardToClaimantToFees[reward][frontendFeeRecipient] += frontendFeeTaken;
-        rewardToClaimantToFees[reward][ERC4626I_FACTORY.protocolFeeRecipient()] += protocolFeeTaken;
-
-        // Calculate the new rate
-        uint256 rewardsAfterFee = rewardsAdded - frontendFeeTaken - protocolFeeTaken;
-        uint256 remainingRewards = rewardsInterval.end < block.timestamp ? 0 : rewardsInterval.rate * (rewardsInterval.end - block.timestamp.u32());
-        uint256 rate = (rewardsAfterFee + remainingRewards) / (newEnd - block.timestamp);
-
-        if (rate < rewardsInterval.rate) revert RateCannotDecrease();
-
-        rewardsInterval.start = block.timestamp.u32();
-        rewardsInterval.end = newEnd.u32();
-        rewardsInterval.rate = rate.u96();
-
-        emit RewardsSet(block.timestamp.u32(), newEnd.u32(), rate);
-
-        pullReward(reward, msg.sender, rewardsAdded);
-    }
-
-    /// @dev Set a rewards schedule
-    function setRewardsInterval(address reward, uint256 start, uint256 end, uint256 totalRewards) external onlyOwner {
-        if(start < end) revert InvalidInterval();
-
-        RewardsInterval storage rewardsInterval = rewardToInterval[reward];
-        RewardsPerToken storage rewardsPerToken = rewardToRPT[reward];
-
-        // A new rewards program can be set if one is not running
-        if (block.timestamp.u32() >= rewardsInterval.start && block.timestamp.u32() <= rewardsInterval.end) revert IntervalInProgress();
-
-        // Update the rewards per token so that we don't lose any rewards
-        _updateRewardsPerToken(reward);
-
-        // Calculate fees
-        uint256 frontendFeeTaken = totalRewards.mulWadDown(frontendFee);
-        uint256 protocolFeeTaken = totalRewards.mulWadDown(ERC4626I_FACTORY.protocolFee());
-
-        // Make fees available for claiming
-        rewardToClaimantToFees[reward][msg.sender] += frontendFeeTaken;
-        rewardToClaimantToFees[reward][ERC4626I_FACTORY.protocolFeeRecipient()] += protocolFeeTaken;
-
-        // Calculate the rate
-        uint256 rewardsAfterFee = totalRewards - frontendFeeTaken - protocolFeeTaken;
-        uint256 rate = rewardsAfterFee / (end - start);
-
-        rewardsInterval.start = start.u32();
-        rewardsInterval.end = end.u32();
-        rewardsInterval.rate = rate.u96();
-
-        // If setting up a new rewards program, the rewardsPerToken.accumulated is used and built upon
-        // New rewards start accumulating from the new rewards program start
-        // Any unaccounted rewards from last program can still be added to the user rewards
-        // Any unclaimed rewards can still be claimed
-        rewardsPerToken.lastUpdated = start.u32();
-
-        emit RewardsSet(start.u32(), end.u32(), rate);
-
-        pullReward(reward, msg.sender, totalRewards);
-    }
-
-    /// @notice Update the rewards per token accumulator according to the rate, the time elapsed since the last update, and the current total staked amount.
-    function _calculateRewardsPerToken(
-        RewardsPerToken memory rewardsPerTokenIn,
-        RewardsInterval memory rewardsInterval_
-    )
-        internal
-        view
-        returns (RewardsPerToken memory)
-    {
-        RewardsPerToken memory rewardsPerTokenOut = RewardsPerToken(rewardsPerTokenIn.accumulated, rewardsPerTokenIn.lastUpdated);
-        uint256 totalSupply_ = totalSupply;
-
-        // No changes if the program hasn't started
-        if (block.timestamp < rewardsInterval_.start) return rewardsPerTokenOut;
-
-        // Stop accumulating at the end of the rewards interval
-        uint256 updateTime = block.timestamp < rewardsInterval_.end ? block.timestamp : rewardsInterval_.end;
-        uint256 elapsed = updateTime - rewardsPerTokenIn.lastUpdated;
-
-        // No changes if no time has passed
-        if (elapsed == 0) return rewardsPerTokenOut;
-        rewardsPerTokenOut.lastUpdated = updateTime.u32();
-
-        // If there are no stakers we just change the last update time, the rewards for intervals without stakers are not accumulated
-        if (totalSupply_ == 0) return rewardsPerTokenOut;
-
-        // Calculate and update the new value of the accumulator.
-        rewardsPerTokenOut.accumulated = (rewardsPerTokenIn.accumulated + 1e18 * elapsed * rewardsInterval_.rate / totalSupply_).u128(); // The rewards per
-            // token are scaled up for precision
-        return rewardsPerTokenOut;
-    }
-
-    /// @notice Calculate the rewards accumulated by a stake between two checkpoints.
-    function _calculateUserRewards(uint256 stake_, uint256 earlierCheckpoint, uint256 latterCheckpoint) internal pure returns (uint256) {
-        return stake_ * (latterCheckpoint - earlierCheckpoint) / 1e18; // We must scale down the rewards by the precision factor
-    }
-
-    /// @notice Update and return the rewards per token accumulator according to the rate, the time elapsed since the last update, and the current total staked
-    /// amount.
-    function _updateRewardsPerToken(address reward) internal returns (RewardsPerToken memory) {
-        RewardsInterval storage rewardsInterval = rewardToInterval[reward];
-        RewardsPerToken memory rewardsPerTokenIn = rewardToRPT[reward];
-        RewardsPerToken memory rewardsPerTokenOut = _calculateRewardsPerToken(rewardsPerTokenIn, rewardsInterval);
-
-        // We skip the storage changes if already updated in the same block, or if the program has ended and was updated at the end
-        if (rewardsPerTokenIn.lastUpdated == rewardsPerTokenOut.lastUpdated) return rewardsPerTokenOut;
-
-        rewardToRPT[reward] = rewardsPerTokenOut;
-        emit RewardsPerTokenUpdated(rewardsPerTokenOut.accumulated);
-
-        return rewardsPerTokenOut;
-    }
-
-    function _updateUserRewards(address user) internal {
-        for (uint256 i = 0; i < rewards.length; i++) {
-            address reward = rewards[i];
-            _updateUserRewards(reward, user);
-        }
-    }
-
-    /// @notice Calculate and store current rewards for an user. Checkpoint the rewardsPerToken value with the user.
-    function _updateUserRewards(address reward, address user) internal returns (UserRewards memory) {
-        RewardsPerToken memory rewardsPerToken_ = _updateRewardsPerToken(reward);
-        UserRewards memory userRewards_ = rewardToUserToAR[reward][user];
-
-        // We skip the storage changes if there are no changes to the rewards per token accumulator
-        if (userRewards_.checkpoint == rewardsPerToken_.accumulated) return userRewards_;
-
-        // Calculate and update the new value user reserves.
-        userRewards_.accumulated += _calculateUserRewards(balanceOf[user], userRewards_.checkpoint, rewardsPerToken_.accumulated).u128();
-        userRewards_.checkpoint = rewardsPerToken_.accumulated;
-
-        rewardToUserToAR[reward][user] = userRewards_;
-        emit UserRewardsUpdated(user, userRewards_.accumulated, userRewards_.checkpoint);
-
-        return userRewards_;
-    }
-
-    /// @dev Mint tokens, after accumulating rewards for an user and update the rewards per token accumulator.
-    function _mint(address to, uint256 amount) internal virtual override {
-        _updateUserRewards(to);
-        super._mint(to, amount);
-    }
-
-    /// @dev Burn tokens, after accumulating rewards for an user and update the rewards per token accumulator.
-    function _burn(address from, uint256 amount) internal virtual override {
-        _updateUserRewards(from);
-        super._burn(from, amount);
-    }
-
-    /// @notice Claim rewards for an user
-    function _claim(address reward, address from, address to, uint256 amount) internal virtual {
-        _updateUserRewards(reward, from);
-        rewardToUserToAR[reward][from].accumulated -= amount.u128();
-=======
 
     error MaxRewardsReached();
     error VaultNotAuthorizedToRewardPoints();
@@ -593,7 +334,6 @@
     function _claim(address reward, address from, address to, uint256 amount) internal virtual {
         _updateUserRewards(reward, from);
         rewardToUserToAR[reward][from].accumulated -= amount.toUint128();
->>>>>>> 117de4f9
         pushReward(reward, to, amount);
         emit Claimed(reward, from, to, amount);
     }
@@ -746,29 +486,6 @@
     /// @inheritdoc IERC4626
     function previewRedeem(uint256 shares) external view returns (uint256 assets) {
         assets = VAULT.previewRedeem(shares);
-<<<<<<< HEAD
-    }
-
-}
-
-library Cast {
-    error CastOverflow();
-    function u128(uint256 x) internal pure returns (uint128 y) {
-        if( x > type(uint128).max) revert CastOverflow();
-        y = uint128(x);
-    }
-
-    function u96(uint256 x) internal pure returns (uint96 y) {
-        if( x > type(uint128).max) revert CastOverflow();
-        y = uint96(x);
-    }
-
-    function u32(uint256 x) internal pure returns (uint32 y) {
-        if( x > type(uint128).max) revert CastOverflow();
-        y = uint32(x);
-    }
-=======
-    }
-
->>>>>>> 117de4f9
+    }
+
 }